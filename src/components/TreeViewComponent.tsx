--- conflicted
+++ resolved
@@ -417,13 +417,9 @@
     nodeId: string;
   } | null>(null);
 
-<<<<<<< HEAD
-  const { isConnected, hasValidData, connect } = useWebSocket();
-  const queryClient = useQueryClient();
-=======
+
   const { isConnected, connect } = useWebSocket();
   // const queryClient = useQueryClient();
->>>>>>> c12db24c
   const NAMESPACE_QUERY_KEY = ["namespaces"];
 
   const { data: namespaceData } = useQuery<NamespaceResource[]>({
@@ -438,11 +434,8 @@
   useEffect(() => {
     renderStartTime.current = performance.now();
     console.log(`[TreeView] Component mounted at 0ms`);
-<<<<<<< HEAD
     console.log(`[TreeView] Initial state - isConnected: ${isConnected}, hasValidData: ${hasValidData}, hasReceivedInitialData: ${hasReceivedInitialData}, isDataTransformed: ${isDataTransformed}, isDataEmpty: ${isDataEmpty}, nodes: ${nodes.length}, edges: ${edges.length}`);
-=======
-    console.log(`[TreeView] Initial state - isConnected: ${isConnected}, dataReceived: ${dataReceived}, isTransforming: ${isTransforming}, minimumLoadingTimeElapsed: ${minimumLoadingTimeElapsed}, nodes: ${nodes.length}, edges: ${edges.length}`);
->>>>>>> c12db24c
+
   }, []);
 
   useEffect(() => {
@@ -966,37 +959,22 @@
     setActiveOption("option1");
   };
 
-<<<<<<< HEAD
   // Updated isLoadingTree to include minimumLoadingTimeElapsed and hasValidData check
   const isLoadingTree = !isConnected || !hasValidData || !isDataTransformed || isDataEmpty === null || !minimumLoadingTimeElapsed;
-=======
-  const isLoading = !isConnected || !dataReceived || isTransforming || !minimumLoadingTimeElapsed;
->>>>>>> c12db24c
 
   useEffect(() => {
     console.log(`[TreeView] Rendering decision at ${performance.now() - renderStartTime.current}ms`);
-<<<<<<< HEAD
     console.log(`[TreeView] isLoadingTree: ${isLoadingTree}, isConnected: ${isConnected}, hasValidData: ${hasValidData}, isDataTransformed: ${isDataTransformed}, isDataEmpty: ${isDataEmpty}, nodes: ${nodes.length}, edges: ${edges.length}`);
     if (isLoadingTree) {
       console.log(`[TreeView] Showing loading spinner because isLoadingTree is true`);
     } else if (isDataEmpty) {
       console.log(`[TreeView] Showing "No Workloads Found" because isDataEmpty is true`);
     } else {
-=======
-    console.log(`[TreeView] isLoading: ${isLoading}, nodes: ${nodes.length}, edges: ${edges.length}`);
-    if (isLoading) {
-      console.log(`[TreeView] Showing loading spinner because isLoading is true`);
-    } else if (nodes.length > 0 || edges.length > 0) {
->>>>>>> c12db24c
       console.log(`[TreeView] Showing React Flow canvas with ${nodes.length} nodes and ${edges.length} edges`);
     } else {
       console.log(`[TreeView] Showing "No Workloads Found" because nodes and edges are empty`);
     }
-<<<<<<< HEAD
   }, [isLoadingTree, nodes, edges, isDataTransformed, isDataEmpty, isConnected, hasValidData]);
-=======
-  }, [isLoading, nodes, edges]);
->>>>>>> c12db24c
 
   return (
     <Box sx={{ display: "flex", height: "85vh", width: "100%", position: "relative" }}>
