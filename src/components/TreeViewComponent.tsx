import { useState, useEffect, useCallback } from "react";
import {
  TextField,
  Button,
  Box,
  Alert,
  AlertTitle,
  CircularProgress,
  Typography,
  Snackbar,
  Menu,
  MenuItem,
  Dialog,
  DialogTitle,
  DialogContent,
  DialogActions,
} from "@mui/material";
import axios, { AxiosError } from "axios";
import ReactFlow, { Background, useReactFlow, BackgroundVariant, Position, MarkerType } from "reactflow";
import { ReactFlowProvider } from "reactflow";
import "reactflow/dist/style.css";
import deployicon from "../assets/deploy.svg";
import ns from "../assets/ns.svg";
import svc from "../assets/svc.svg";
import rs from "../assets/rs.svg";
import pod from "../assets/pod.svg";
import config from "../assets/cm.svg";
import ep from "../assets/ep.svg";
import { ZoomIn, ZoomOut } from "@mui/icons-material";
import { FiMoreVertical } from "react-icons/fi";
import "@fortawesome/fontawesome-free/css/all.min.css";
import LoadingFallback from "./LoadingFallback";
<<<<<<< HEAD
import DeploymentDetailsTree, { DeploymentDetailsProps } from "../components/DeploymentDetailsTree";
// import { ThemeContext } from "../context/ThemeContext";
// import { useContext } from "react";

// Define interfaces
=======

// Define interfaces (unchanged)
>>>>>>> 04575fcf
interface NodeData {
  label: JSX.Element;
}

interface BaseNode {
  id: string;
  data: NodeData;
  position: { x: number; y: number };
  style?: React.CSSProperties;
}

interface CustomNode extends BaseNode {
  sourcePosition?: Position;
  targetPosition?: Position;
  collapsed?: boolean;
  showMenu?: boolean;
}

interface BaseEdge {
  id: string;
  source: string;
  target: string;
}

interface CustomEdge extends BaseEdge {
  type?: string;
  animated?: boolean;
  style?: React.CSSProperties;
  markerEnd?: {
    type: MarkerType;
    width?: number;
    height?: number;
    color?: string;
  };
}

interface Namespace {
  name: string;
  status?: string;
  deployments?: Deployment[];
  services?: Service[];
  configmaps?: ConfigMap[];
}

interface Deployment {
  metadata: { name: string; creationTimestamp?: string };
  spec: { replicas: number };
  status?: string;
}

interface Service {
  metadata: { name: string; creationTimestamp?: string };
  spec?: { clusterIP?: string };
  status?: { loadBalancer?: { ingress?: { hostname?: string; ip?: string }[] } } & { status?: string };
}

interface ConfigMap {
  metadata: { name: string; creationTimestamp?: string };
}

const nodeStyle: React.CSSProperties = {
  padding: "2px 12px",
  fontSize: "6px",
  border: "none",
  width: "146px",
  height: "30px",
};

<<<<<<< HEAD
// CustomZoomControls component
=======
// CustomZoomControls and FlowWithScroll components remain unchanged
>>>>>>> 04575fcf
const CustomZoomControls = () => {
  const { getZoom, setViewport } = useReactFlow();
  const [zoomLevel, setZoomLevel] = useState<number>(200);

  useEffect(() => {
    setZoomLevel(Math.round(getZoom() * 200));
  }, [getZoom]);

  const handleZoomIn = () => {
    const newZoom = Math.min(getZoom() + 0.1, 2);
    setViewport({ zoom: newZoom, x: 0, y: 10 });
    setZoomLevel(Math.round(newZoom * 100));
  };

  const handleZoomOut = () => {
    const newZoom = Math.max(getZoom() - 0.1, 0);
    setViewport({ zoom: newZoom, x: 0, y: 10 });
    setZoomLevel(Math.round(newZoom * 100));
  };

  return (
    <Box
      sx={{
        position: "absolute",
        top: 20,
        left: 20,
        display: "flex",
        gap: 1,
        background: "#fff",
        padding: "4px",
        boxShadow: "0 2px 6px rgba(0,0,0,0.2)",
      }}
    >
      <Button variant="text" onClick={handleZoomIn}>
        <ZoomIn />
      </Button>
      <Button variant="text" onClick={handleZoomOut}>
        <ZoomOut />
      </Button>
      <Typography
        variant="body1"
        sx={{
          border: "2px solid #1976d2",
          backgroundColor: "#e3f2fd",
          padding: "4px 8px",
          textAlign: "center",
          display: "flex",
          justifyContent: "center",
          alignItems: "center",
          width: "50px",
        }}
      >
        {zoomLevel}%
      </Typography>
    </Box>
  );
};

<<<<<<< HEAD
// FlowWithScroll component
=======
>>>>>>> 04575fcf
const FlowWithScroll = ({ nodes, edges }: { nodes: CustomNode[]; edges: CustomEdge[] }) => {
  const { setViewport, getViewport } = useReactFlow();

  const handleWheel = (event: React.WheelEvent) => {
<<<<<<< HEAD
    const reactFlowContainer = document.querySelector(".react-flow");
=======
    const reactFlowContainer = document.querySelector('.react-flow');
>>>>>>> 04575fcf
    const isInsideTree = reactFlowContainer && reactFlowContainer.contains(event.target as Node);

    if (isInsideTree) {
      event.preventDefault();
      const { zoom, x, y } = getViewport();
      const scrollSpeed = 0.5;

      const minY = Math.min(...nodes.map((node) => node.position.y));
      const maxY = Math.max(
        ...nodes.map((node) => {
          const height = node.style?.height;
          return node.position.y + (typeof height === "string" ? parseInt(height) : height || 30);
        })
      );
      const treeHeight = maxY - minY;

      const zoomedTreeHeight = treeHeight * zoom;
      const minScrollY = -zoomedTreeHeight + 10;
      const maxScrollY = 10;

      const newY = y - event.deltaY * scrollSpeed;
      const clampedY = Math.min(Math.max(newY, minScrollY), maxScrollY);

      setViewport({
        x,
        y: clampedY,
        zoom,
      });
    }
  };

  return (
    <ReactFlow
      nodes={nodes}
      edges={edges}
      fitView
      panOnDrag={false}
      zoomOnScroll={false}
      zoomOnDoubleClick={false}
      zoomOnPinch={false}
      onInit={(instance) => instance.setViewport({ zoom: 2, x: -0, y: 10 })}
      style={{
        background: "rgb(222, 230, 235)",
        width: "100%",
        minHeight: `${nodes.length * 60}px`,
        height: "auto",
      }}
      onWheel={handleWheel}
    >
      <Background variant={BackgroundVariant.Dots} gap={12} size={1} />
    </ReactFlow>
  );
};

<<<<<<< HEAD
// Main TreeView component
=======
>>>>>>> 04575fcf
const TreeView = () => {
  const [formData, setFormData] = useState<{ githuburl: string; path: string }>({ githuburl: "", path: "" });
  const [loading, setLoading] = useState<boolean>(false);
  const [responseData, setResponseData] = useState<Namespace[] | null>(null);
  const [nodes, setNodes] = useState<CustomNode[]>([]);
  const [edges, setEdges] = useState<CustomEdge[]>([]);
  const [snackbarOpen, setSnackbarOpen] = useState<boolean>(false);
  const [snackbarMessage, setSnackbarMessage] = useState<string>("");
  const [snackbarSeverity, setSnackbarSeverity] = useState<"success" | "error">("success");
  const [contextMenu, setContextMenu] = useState<{ nodeId: string | null; x: number; y: number } | null>(null);
<<<<<<< HEAD
  const [dialogOpen, setDialogOpen] = useState<boolean>(false);
  const [selectedDeployment, setSelectedDeployment] = useState<DeploymentDetailsProps | null>(null);
  // const { theme } = useContext(ThemeContext);
=======
  const [dialogOpen, setDialogOpen] = useState<boolean>(false); // New state for dialog
>>>>>>> 04575fcf

  const transformDataToTree = useCallback((data: Namespace[]) => {
    const nodes: CustomNode[] = [];
    const edges: CustomEdge[] = [];
    const horizontalSpacing = 200;
    const verticalSpacing = 40;
    const additionalTopLevelSpacing = verticalSpacing / 2;
    const podVerticalSpacing = verticalSpacing + additionalTopLevelSpacing;
  
    let globalY = 40;
  
    const getDaysAgo = (creationTimestamp: string | undefined): string => {
      if (!creationTimestamp) return "";
      const currentDate = new Date("2025-02-25");
      const createdDate = new Date(creationTimestamp);
      const diffMs = currentDate.getTime() - createdDate.getTime();
      const diffDays = Math.floor(diffMs / (1000 * 60 * 60 * 24));
      return diffDays > 0 ? `${diffDays} days` : "Today";
    };
  
    const addNode = (
      id: string,
      label: string,
      posX: number,
      posY: number,
      parent: string | null = null,
      type: string = "",
      collapsed: boolean = false,
      parentDeploymentStatus?: string,
      namespace?: string
    ) => {
      let icon: string = "";
      let dynamicText: string = "";
      let heartColor: string = "rgb(24, 190, 148)";
  
      if (type === "namespace" && parent === null) {
        if (!data.find((ns) => ns.name === label)?.status || data.find((ns) => ns.name === label)?.status !== "Active") {
          heartColor = "#ff0000";
        }
      } else if (type === "deployment") {
        const deployment = data.flatMap((ns) => ns.deployments || []).find((dep) => dep.metadata.name === label);
        if (!deployment?.status || deployment.status !== "Active") {
          heartColor = "#ff0000";
        }
      } else if (type === "service") {
        const service = data.flatMap((ns) => ns.services || []).find((svc) => svc.metadata.name === label);
        if (label === "kubernetes") {
          if (service?.spec?.clusterIP || (service?.status?.loadBalancer?.ingress && service.status.loadBalancer.ingress.length > 0)) {
            heartColor = "rgb(24, 190, 148)";
          } else {
            heartColor = "#ff0000";
          }
        } else if (!service?.status?.status || service.status.status !== "Active") {
          if (!service?.status?.loadBalancer?.ingress || service.status.loadBalancer.ingress.length === 0) {
            heartColor = "#ff0000";
          }
        }
      } else if (type === "replicaset" || type === "pod") {
        if (parentDeploymentStatus && parentDeploymentStatus !== "Active") {
          heartColor = "#ff0000";
        }
      } else if (type === "endpoint") {
        const service = data.flatMap((ns) => ns.services || []).find((svc) => svc.metadata.name === parent?.replace("service-", ""));
        if (!service?.status?.status || service.status.status !== "Active") {
          heartColor = "#ff0000";
        }
      }
  
      if (type === "namespace") {
        icon = ns;
        dynamicText = "ns";
      } else if (type === "service") {
        icon = svc;
        dynamicText = "svc";
      } else if (type === "deployment") {
        icon = deployicon;
        dynamicText = "deploy";
      } else if (type === "replicaset") {
        icon = rs;
        dynamicText = "replica";
      } else if (type === "pod") {
        icon = pod;
        dynamicText = "pod";
      } else if (type === "config") {
        icon = config;
        dynamicText = "config";
      } else if (type === "endpoint") {
        icon = ep;
        dynamicText = "endpoint";
      }
  
      const iconSrc = icon || "";
  
      let creationTimestamp: string | undefined = "";
      if (type === "namespace") {
        const ns = data.find((ns) => ns.name === label);
        creationTimestamp = ns?.name === "default" ? "2025-02-21T14:23:27Z" : ns?.status ? new Date().toISOString() : undefined;
      } else if (type === "deployment") {
        const deployment = data.flatMap((ns) => ns.deployments || []).find((dep) => dep.metadata.name === label);
        creationTimestamp = deployment?.metadata.creationTimestamp || new Date().toISOString();
      } else if (type === "service") {
        const service = data.flatMap((ns) => ns.services || []).find((svc) => svc.metadata.name === label);
        creationTimestamp = service?.metadata.creationTimestamp || new Date().toISOString();
      } else if (type === "config") {
        const config = data.flatMap((ns) => ns.configmaps || []).find((cm) => cm.metadata.name === label);
        creationTimestamp = config?.metadata.creationTimestamp || new Date().toISOString();
      } else if (type === "replicaset" || type === "pod") {
        const deployment = data.flatMap((ns) => ns.deployments || []).find((dep) => dep.metadata.name === parent?.replace("deployment-", ""));
        creationTimestamp = deployment?.metadata.creationTimestamp || new Date().toISOString();
      } else if (type === "endpoint") {
        const service = data.flatMap((ns) => ns.services || []).find((svc) => svc.metadata.name === parent?.replace("service-", ""));
        creationTimestamp = service?.metadata.creationTimestamp || new Date().toISOString();
      }
  
      const timeAgo = getDaysAgo(creationTimestamp);
  
      nodes.push({
        id,
        data: {
          label: (
            <div
              style={{
                position: "relative",
                display: "flex",
                alignItems: "center",
                justifyContent: "space-between",
                width: "100%",
              }}
              onClick={(e) => {
                if ((e.target as HTMLElement).tagName === "svg" || (e.target as HTMLElement).closest("svg")) return;
                if (type === "deployment") {
                  setSelectedDeployment({
                    namespace: namespace!,
                    deploymentName: label,
                    onClose: handleClosePanel,
                    isOpen: true, // Include isOpen here
                  });
                }
              }}
            >
              <div style={{ display: "flex", alignItems: "center", gap: "10px", marginLeft: "-5px" }}>
                <div>
                  <img src={iconSrc} alt={label} width="18" height="18" />
<<<<<<< HEAD
                  <span style={{ color: "gray", fontWeight: "500" }}>{dynamicText}</span>
=======
                  <span style={{ color: "gray", fontWeight: 500 }}>{dynamicText}</span>
>>>>>>> 04575fcf
                </div>
                <div style={{ textAlign: "left" }}>
                  <div>{label}</div>
                  <div style={{ display: "flex", gap: "1px" }}>
                    <i className="fas fa-heart" style={{ color: heartColor, fontSize: "6px" }}></i>
                    {heartColor === "#ff0000" ? (
                      <i className="fa fa-times-circle" style={{ color: "#ff0000", marginRight: "4px" }}></i>
                    ) : (
                      <i className="fa fa-check-circle" style={{ color: "rgb(24, 190, 148)", marginRight: "4px" }}></i>
                    )}
                  </div>
                </div>
              </div>
              <div style={{ display: "flex", alignItems: "center", gap: "5px" }}>
                <FiMoreVertical
                  style={{
                    fontSize: "15px",
                    color: "#00a2b3",
                    marginRight: "-10px",
                    cursor: "pointer",
                    padding: "1px",
                  }}
                  onMouseEnter={(e) => {
                    const target = e.target as HTMLElement;
                    target.style.backgroundColor = "#e0e0e0";
                    target.style.borderRadius = "50%";
                    target.style.color = "#00a2b3";
                  }}
                  onMouseLeave={(e) => {
                    const target = e.target as HTMLElement;
                    target.style.backgroundColor = "transparent";
                    target.style.borderRadius = "0";
                    target.style.color = "#00a2b3";
                  }}
                  onClick={(e) => handleMenuOpen(e, id)}
                />
              </div>
              {timeAgo && (
                <div
                  style={{
                    position: "absolute",
                    bottom: "-6px",
                    right: "-10px",
                    fontSize: "5px",
                    color: "#495763",
                    background: "#ccd6dd",
                    padding: "0 2px",
                    border: "1px solid #8fa4b1",
                    borderRadius: "3px",
                  }}
                >
                  {timeAgo}
                </div>
              )}
            </div>
          ),
        },
        position: { x: posX, y: posY },
        style: {
          ...nodeStyle,
          display: "flex",
          alignItems: "center",
          justifyContent: "space-between",
          padding: "2px 12px",
        },
        sourcePosition: Position.Right,
        targetPosition: Position.Left,
        collapsed,
      });
  
      if (parent) {
        edges.push({
          id: `edge-${parent}-${id}`,
          source: parent,
          target: id,
          type: "step",
          animated: true,
          style: { stroke: "#a3a3a3", strokeDasharray: "2,2" },
          markerEnd: { type: MarkerType.ArrowClosed },
        });
      }
    };
<<<<<<< HEAD

    data.forEach((namespace: Namespace, nsIndex: number) => {
      const namespaceId = `namespace-${namespace.name}`;
      const x = 15;

=======
  
    data.forEach((namespace: Namespace, nsIndex: number) => {
      const namespaceId = `namespace-${namespace.name}`;
      const x = 15;
  
>>>>>>> 04575fcf
      let currentY = globalY;
      let minY = Infinity;
      let maxY = -Infinity;
  
      // Calculate vertical space for deployments
      if (namespace.deployments?.length) {
        namespace.deployments.forEach((deployment: Deployment) => {
          const numPods = deployment.spec.replicas;
<<<<<<< HEAD
          const podHeight = numPods > 1 ? numPods * podVerticalSpacing - podVerticalSpacing : 0;
          const deploymentY = numPods === 1 ? currentY : currentY + podHeight / 2;
          minY = Math.min(minY, numPods === 1 ? deploymentY : deploymentY - podHeight / 2);
          maxY = Math.max(maxY, numPods === 1 ? deploymentY + verticalSpacing : deploymentY + podHeight / 2);
          currentY = numPods === 1 ? deploymentY + verticalSpacing : deploymentY + podHeight / 2 + verticalSpacing;
=======
          const podHeight = numPods > 1 ? (numPods * podVerticalSpacing) - podVerticalSpacing : 0;
          const deploymentY = numPods === 1 ? currentY : currentY + (podHeight / 2);
          minY = Math.min(minY, numPods === 1 ? deploymentY : deploymentY - (podHeight / 2));
          maxY = Math.max(maxY, numPods === 1 ? deploymentY + verticalSpacing : deploymentY + (podHeight / 2));
          currentY = numPods === 1 ? deploymentY + verticalSpacing : deploymentY + (podHeight / 2) + verticalSpacing;
>>>>>>> 04575fcf
          currentY += additionalTopLevelSpacing;
        });
      }
  
      // Calculate vertical space for services
      if (namespace.services?.length) {
        namespace.services.forEach((service: Service) => {
          const numEndpoints = service.status?.loadBalancer?.ingress?.length || 0;
<<<<<<< HEAD
          const endpointHeight = numEndpoints > 1 ? numEndpoints * verticalSpacing - verticalSpacing : 0;
          const serviceY = numEndpoints === 1 ? currentY : currentY + endpointHeight / 2;
          minY = Math.min(minY, numEndpoints === 1 ? serviceY : serviceY - endpointHeight / 2);
          maxY = Math.max(maxY, numEndpoints === 1 ? serviceY + verticalSpacing : serviceY + endpointHeight / 2);
          currentY = numEndpoints === 1 ? serviceY + verticalSpacing : serviceY + endpointHeight / 2 + verticalSpacing;
=======
          const endpointHeight = numEndpoints > 1 ? (numEndpoints * verticalSpacing) - verticalSpacing : 0;
          const serviceY = numEndpoints === 1 ? currentY : currentY + (endpointHeight / 2);
          minY = Math.min(minY, numEndpoints === 1 ? serviceY : serviceY - (endpointHeight / 2));
          maxY = Math.max(maxY, numEndpoints === 1 ? serviceY + verticalSpacing : serviceY + (endpointHeight / 2));
          currentY = numEndpoints === 1 ? serviceY + verticalSpacing : serviceY + (endpointHeight / 2) + verticalSpacing;
>>>>>>> 04575fcf
          currentY += additionalTopLevelSpacing;
        });
      }
  
      // Calculate vertical space for configmaps
      if (namespace.configmaps?.length) {
        const numConfigs = namespace.configmaps.length;
<<<<<<< HEAD
        const configHeight = numConfigs > 1 ? numConfigs * verticalSpacing - verticalSpacing : 0;
        const configStartY = currentY + configHeight / 2;
        minY = Math.min(minY, currentY);
        maxY = Math.max(maxY, configStartY + configHeight / 2);
        currentY = configStartY + configHeight / 2 + verticalSpacing;
=======
        const configHeight = numConfigs > 1 ? (numConfigs * verticalSpacing) - verticalSpacing : 0;
        const configStartY = currentY + (configHeight / 2);
        minY = Math.min(minY, currentY);
        maxY = Math.max(maxY, configStartY + (configHeight / 2));
        currentY = configStartY + (configHeight / 2) + verticalSpacing;
>>>>>>> 04575fcf
        currentY += additionalTopLevelSpacing;
      }
  
      if (!namespace.deployments?.length && !namespace.services?.length && !namespace.configmaps?.length) {
        minY = currentY;
        maxY = currentY;
      }
  
      const totalChildHeight = maxY - minY;
      const namespaceY = minY + totalChildHeight / 2;
      addNode(namespaceId, namespace.name, x, namespaceY, null, "namespace", false);
<<<<<<< HEAD

      currentY = namespaceY - totalChildHeight / 2;

=======
  
      currentY = namespaceY - (totalChildHeight / 2);
  
      // Add deployments and replicasets
>>>>>>> 04575fcf
      if (namespace.deployments?.length) {
        namespace.deployments.forEach((deployment: Deployment) => {
          const deploymentId = `deployment-${deployment.metadata.name}`;
          const numPods = deployment.spec.replicas;
<<<<<<< HEAD
          const podHeight = numPods > 1 ? numPods * podVerticalSpacing - podVerticalSpacing : 0;
          const deploymentY = numPods === 1 ? currentY : currentY + podHeight / 2;
          addNode(deploymentId, deployment.metadata.name, x + horizontalSpacing, deploymentY, namespaceId, "deployment", false, deployment.status, namespace.name);

=======
          const podHeight = numPods > 1 ? (numPods * podVerticalSpacing) - podVerticalSpacing : 0;
          const deploymentY = numPods === 1 ? currentY : currentY + (podHeight / 2);
          addNode(deploymentId, deployment.metadata.name, x + horizontalSpacing, deploymentY, namespaceId, "deployment", false, deployment.status);
  
          // Add replicaset as child of deployment
>>>>>>> 04575fcf
          if (deployment.spec.replicas > 0) {
            const replicasetId = `replicaset-${deployment.metadata.name}`;
            addNode(replicasetId, "replica", x + horizontalSpacing * 2, deploymentY, deploymentId, "replicaset", false, deployment.status);
          }
<<<<<<< HEAD

          currentY = numPods === 1 ? deploymentY + verticalSpacing : deploymentY + podHeight / 2 + verticalSpacing;
=======
  
          currentY = numPods === 1 ? deploymentY + verticalSpacing : deploymentY + (podHeight / 2) + verticalSpacing;
>>>>>>> 04575fcf
          currentY += additionalTopLevelSpacing;
        });
      }
  
      // Add services and endpoints
      if (namespace.services?.length) {
        namespace.services.forEach((service: Service) => {
          const serviceId = `service-${service.metadata.name}`;
          const numEndpoints = service.status?.loadBalancer?.ingress?.length || 0;
          const endpointHeight = numEndpoints > 1 ? numEndpoints * verticalSpacing - verticalSpacing : 0;
          const serviceY = numEndpoints === 1 ? currentY : currentY + endpointHeight / 2;
          addNode(serviceId, service.metadata.name, x + horizontalSpacing, serviceY, namespaceId, "service", false);
  
          // Add endpoints as children of service
          if (service.status?.loadBalancer?.ingress) {
            service.status.loadBalancer.ingress.forEach((endpoint, j: number) => {
              const endpointId = `endpoint-${service.metadata.name}-${j}`;
              const endpointY = numEndpoints === 1 ? serviceY : serviceY + j * verticalSpacing - endpointHeight / 2;
              addNode(endpointId, endpoint.hostname || endpoint.ip || "Endpoint", x + horizontalSpacing * 2, endpointY, serviceId, "endpoint", false);
            });
          }
<<<<<<< HEAD

          currentY = numEndpoints === 1 ? serviceY + verticalSpacing : serviceY + endpointHeight / 2 + verticalSpacing;
=======
  
          currentY = numEndpoints === 1 ? serviceY + verticalSpacing : serviceY + (endpointHeight / 2) + verticalSpacing;
>>>>>>> 04575fcf
          currentY += additionalTopLevelSpacing;
        });
      }
  
      // Add configmaps (including specific 'config-kuberoot-ca.crt' if present)
      if (namespace.configmaps?.length) {
        const configParentId = `configs-parent-${namespace.name}`;
        const numConfigs = namespace.configmaps.length;
<<<<<<< HEAD
        const configHeight = numConfigs > 1 ? numConfigs * verticalSpacing - verticalSpacing : 0;
        const configParentY = currentY + configHeight / 2;
        addNode(configParentId, "Configs", x + horizontalSpacing, configParentY, namespaceId, "config", false);

        namespace.configmaps.forEach((config: ConfigMap, i: number) => {
          const configId = `config-${config.metadata.name}`;
          const configY = numConfigs === 1 ? configParentY : configParentY + i * verticalSpacing - configHeight / 2;
          addNode(configId, config.metadata.name, x + horizontalSpacing * 2, configY, configParentId, "config", false);
        });

        currentY = configParentY + configHeight / 2 + verticalSpacing;
        currentY += additionalTopLevelSpacing;
      }

      globalY = currentY + verticalSpacing * (nsIndex + 1);
=======
        const configHeight = numConfigs > 1 ? (numConfigs * verticalSpacing) - verticalSpacing : 0;
        const configParentY = currentY + (configHeight / 2);
        addNode(configParentId, "Configs", x + horizontalSpacing, configParentY, namespaceId, "config", false);
  
        namespace.configmaps.forEach((config: ConfigMap, i: number) => {
          const configId = `config-${config.metadata.name}`;
          const configY = numConfigs === 1 ? configParentY : configParentY + (i * verticalSpacing) - (configHeight / 2);
          addNode(configId, config.metadata.name, x + horizontalSpacing * 2, configY, configParentId, "config", false);
        });
  
        currentY = configParentY + (configHeight / 2) + verticalSpacing;
        currentY += additionalTopLevelSpacing;
      }
  
      globalY = currentY + verticalSpacing * (nsIndex + 1); // Ensure each namespace starts fresh
>>>>>>> 04575fcf
    });
  
    setNodes(nodes);
    setEdges(edges);
  
    const totalHeight = globalY + 50;
    const reactFlowContainer = document.querySelector(".react-flow") as HTMLElement | null;
    if (reactFlowContainer) {
      reactFlowContainer.style.height = `${totalHeight}px`;
    }
  }, []);

  useEffect(() => {
    const ws = new WebSocket("ws://localhost:4000/ws/namespaces");

    ws.onmessage = (event) => {
      const data: Namespace[] = JSON.parse(event.data);
      const filteredData = data.filter(
        (namespace) =>
          namespace.name !== "kubestellar-report" &&
          namespace.name !== "kube-node-lease" &&
          namespace.name !== "kube-public" &&
          namespace.name !== "kube-system"
      );
      console.log("WebSocket data received:", filteredData);
      setResponseData(filteredData);
      transformDataToTree(filteredData);
    };

    ws.onerror = () => {
      console.log("WebSocket error occurred");
      setResponseData([]);
    };

    ws.onclose = () => {
      console.log("WebSocket connection closed");
      if (!responseData) setResponseData([]);
    };

    return () => {
      ws.close();
    };
  }, [transformDataToTree]);

  const handleDeploy = async () => {
    if (!formData.githuburl || !formData.path) {
      setSnackbarMessage("Please fill both GitHub URL and Path fields!");
      setSnackbarSeverity("error");
      setSnackbarOpen(true);
      return;
    }

    setLoading(true);

    try {
      const response = await axios.post("http://localhost:4000/api/deploy", {
        repo_url: formData.githuburl,
        folder_path: formData.path,
      });

      console.log("Deploy response:", response);

      if (response.status === 200) {
        setSnackbarMessage("Deployed successfully!");
        setSnackbarSeverity("success");
        setSnackbarOpen(true);

        if (Array.isArray(response.data)) {
          setResponseData(response.data);
          transformDataToTree(response.data);
        } else {
          console.warn("Unexpected data format:", response.data);
          setResponseData([]);
        }
      } else {
        throw new Error("Unexpected response status: " + response.status);
      }
    } catch (error: unknown) {
      const err = error as AxiosError;
      console.error("Deploy error:", err);

      if (err.response) {
        if (err.response.status === 500) {
          setSnackbarMessage("Deploy already exists!");
        } else if (err.response.status === 409) {
          setSnackbarMessage("Conflict error: Deployment already in progress!");
        } else {
          setSnackbarMessage(`Deployment failed! (${err.response.status})`);
        }
      } else {
        setSnackbarMessage("Deployment failed due to network error!");
      }

      setSnackbarSeverity("error");
      setSnackbarOpen(true);
      setResponseData([]);
    } finally {
      setLoading(false);
<<<<<<< HEAD
      setDialogOpen(false);
      setFormData({ githuburl: "", path: "" });
=======
      setDialogOpen(false); // Close dialog after deploy attempt
      setFormData({ githuburl: "", path: "" }); // Reset form data
>>>>>>> 04575fcf
    }
  };

  const handleMenuOpen = (event: React.MouseEvent, nodeId: string) => {
    event.preventDefault();
    setContextMenu({
      nodeId,
      x: event.clientX,
      y: event.clientY,
    });
  };

  const handleMenuClose = () => {
    setContextMenu(null);
  };

  const handleMenuAction = (action: string) => {
    if (contextMenu?.nodeId) {
      const node = nodes.find((n) => n.id === contextMenu.nodeId);
      if (node) {
        switch (action) {
          case "Details":
            console.log(`Showing details for node ${node.id}`);
            break;
          case "Sync":
            console.log(`Syncing node ${node.id}`);
            break;
          case "Delete":
            console.log(`Deleting node ${node.id}`);
            setNodes(nodes.filter((n) => n.id !== node.id));
            setEdges(edges.filter((e) => e.source !== node.id && e.target !== node.id));
            break;
          case "Logs":
            console.log(`Showing logs for node ${node.id}`);
            break;
          case "Restart":
            console.log(`Restarting node ${node.id}`);
            break;
          case "Resume":
            console.log(`Resuming node ${node.id}`);
            break;
          default:
            break;
        }
      }
    }
    handleMenuClose();
  };

  const handleSnackbarClose = () => {
    console.log("Snackbar Closing");
    setSnackbarOpen(false);
  };
<<<<<<< HEAD

  const handleDialogOpen = () => {
    setDialogOpen(true);
  };

  const handleDialogClose = () => {
    setDialogOpen(false);
    setFormData({ githuburl: "", path: "" });
  };

  const handleClosePanel = () => {
    if (selectedDeployment) {
      setSelectedDeployment({ ...selectedDeployment, isOpen: false });
      setTimeout(() => setSelectedDeployment(null), 500); // Clear after animation
    }
  };

  return (
    <Box sx={{ display: "flex", height: "100vh", width: "80vw" }}>
      {/* Main content (Tree View) */}
      <Box sx={{ flex: 1, position: "relative" }}>
        <Box sx={{ mb: 4, display: "flex", alignItems: "center", gap: 2 }}>
          <Typography variant="h4">Tree View Deployment</Typography>
          <Button variant="contained" onClick={handleDialogOpen}>
            + New App
          </Button>
        </Box>

        <Alert severity="info" sx={{ mb: 4 }}>
          <AlertTitle>Info</AlertTitle>
          Click "+ New App" to deploy your Kubernetes application.
        </Alert>

        <Box mt={3} style={{ width: "100%", position: "relative" }}>
          {(!responseData || responseData.length === 0) ? (
            <LoadingFallback message="Wds Tree-View is Loading..." size="medium" />
          ) : (
            <ReactFlowProvider>
              <FlowWithScroll nodes={nodes} edges={edges} />
              <CustomZoomControls />
            </ReactFlowProvider>
          )}

          {contextMenu && (
            <Menu
              open={Boolean(contextMenu)}
              onClose={handleMenuClose}
              anchorReference="anchorPosition"
              anchorPosition={contextMenu ? { top: contextMenu.y, left: contextMenu.x } : undefined}
            >
              <MenuItem onClick={() => handleMenuAction("Details")}>Details</MenuItem>
              <MenuItem onClick={() => handleMenuAction("Sync")}>Sync</MenuItem>
              <MenuItem onClick={() => handleMenuAction("Delete")}>Delete</MenuItem>
              <MenuItem onClick={() => handleMenuAction("Logs")}>Logs</MenuItem>
              <MenuItem onClick={() => handleMenuAction("Restart")}>Restart</MenuItem>
              <MenuItem onClick={() => handleMenuAction("Resume")}>Resume</MenuItem>
            </Menu>
          )}
        </Box>
=======

  const handleDialogOpen = () => {
    setDialogOpen(true);
  };

  const handleDialogClose = () => {
    setDialogOpen(false);
    setFormData({ githuburl: "", path: "" }); // Reset form data on close
  };

  return (
    <Box>
      <Box sx={{ mb: 4, display: "flex", alignItems: "center", gap: 2 }}>
      <Typography variant="h4">Tree View Deployment</Typography>
        <Button variant="contained" onClick={handleDialogOpen}>
          + New App
        </Button>
      </Box>

      <Alert severity="info" sx={{ mb: 4 }}>
        <AlertTitle>Info</AlertTitle>
        Click "+ New App" to deploy your Kubernetes application.
      </Alert>

      <Box mt={3} style={{ width: "82vw", position: "relative" }}>
        {(!responseData || responseData.length === 0) ? (
          <LoadingFallback message="Wds Tree-View is Loading..." size="medium" />
        ) : (
          <ReactFlowProvider>
            <FlowWithScroll nodes={nodes} edges={edges} />
            <CustomZoomControls />
          </ReactFlowProvider>
        )}

        {contextMenu && (
          <Menu
            open={Boolean(contextMenu)}
            onClose={handleMenuClose}
            anchorReference="anchorPosition"
            anchorPosition={
              contextMenu
                ? { top: contextMenu.y, left: contextMenu.x }
                : undefined
            }
          >
            <MenuItem onClick={() => handleMenuAction("Details")}>Details</MenuItem>
            <MenuItem onClick={() => handleMenuAction("Sync")}>Sync</MenuItem>
            <MenuItem onClick={() => handleMenuAction("Delete")}>Delete</MenuItem>
            <MenuItem onClick={() => handleMenuAction("Logs")}>Logs</MenuItem>
            <MenuItem onClick={() => handleMenuAction("Restart")}>Restart</MenuItem>
            <MenuItem onClick={() => handleMenuAction("Resume")}>Resume</MenuItem>
          </Menu>
        )}
      </Box>

      <Dialog
        open={dialogOpen}
        onClose={handleDialogClose}
        sx={{
          "& .MuiDialog-paper": {
            position: "fixed",
            right: 0,
            top: 0,
            bottom: 0,
            margin: 0,
            maxWidth: "1200px",
            width: "100%",
            height: "100%",
            borderRadius: 0,
          },
        }}
      >
        <DialogTitle>Create New App</DialogTitle>
        <DialogContent>
          <TextField
            fullWidth
            label="GitHub URL"
            value={formData.githuburl}
            onChange={(e) => setFormData((prev) => ({ ...prev, githuburl: e.target.value }))}
            sx={{ mt: 2, mb: 2 }}
          />
          <TextField
            fullWidth
            label="Path"
            value={formData.path}
            onChange={(e) => setFormData((prev) => ({ ...prev, path: e.target.value }))}
            sx={{ mb: 2 }}
          />
        </DialogContent>
        <DialogActions>
          <Button onClick={handleDialogClose} color="secondary">
            Cancel
          </Button>
          <Button
            variant="contained"
            onClick={handleDeploy}
            disabled={loading}
          >
            {loading ? <CircularProgress size={24} /> : "Deploy"}
          </Button>
        </DialogActions>
      </Dialog>
>>>>>>> 04575fcf

        <Dialog
          open={dialogOpen}
          onClose={handleDialogClose}
          sx={{
            "& .MuiDialog-paper": {
              position: "fixed",
              right: 0,
              top: 0,
              bottom: 0,
              margin: 0,
              maxWidth: "1200px",
              width: "100%",
              height: "100%",
              borderRadius: 0,
            },
          }}
        >
          <DialogTitle>Create New App</DialogTitle>
          <DialogContent>
            <TextField
              fullWidth
              label="GitHub URL"
              value={formData.githuburl}
              onChange={(e) => setFormData((prev) => ({ ...prev, githuburl: e.target.value }))}
              sx={{ mt: 2, mb: 2 }}
            />
            <TextField
              fullWidth
              label="Path"
              value={formData.path}
              onChange={(e) => setFormData((prev) => ({ ...prev, path: e.target.value }))}
              sx={{ mb: 2 }}
            />
          </DialogContent>
          <DialogActions>
            <Button onClick={handleDialogClose} color="secondary">
              Cancel
            </Button>
            <Button variant="contained" onClick={handleDeploy} disabled={loading}>
              {loading ? <CircularProgress size={24} /> : "Deploy"}
            </Button>
          </DialogActions>
        </Dialog>

        <Snackbar
          anchorOrigin={{ vertical: "top", horizontal: "center" }}
          open={snackbarOpen}
          autoHideDuration={4000}
          onClose={handleSnackbarClose}
        >
          <Alert onClose={handleSnackbarClose} severity={snackbarSeverity} sx={{ width: "100%" }}>
            {snackbarMessage}
          </Alert>
        </Snackbar>
      </Box>

      {/* Right-side panel */}
      <DeploymentDetailsTree
        namespace={selectedDeployment?.namespace || ""}
        deploymentName={selectedDeployment?.deploymentName || ""}
        onClose={handleClosePanel}
        isOpen={selectedDeployment?.isOpen || false}
      />
    </Box>
  );
};

export default TreeView;<|MERGE_RESOLUTION|>--- conflicted
+++ resolved
@@ -30,16 +30,11 @@
 import { FiMoreVertical } from "react-icons/fi";
 import "@fortawesome/fontawesome-free/css/all.min.css";
 import LoadingFallback from "./LoadingFallback";
-<<<<<<< HEAD
 import DeploymentDetailsTree, { DeploymentDetailsProps } from "../components/DeploymentDetailsTree";
-// import { ThemeContext } from "../context/ThemeContext";
-// import { useContext } from "react";
+import NamespaceDetailsPanel from "../components/NamespaceDetailsPanel";
+import ServiceDetailsPanel from "../components/ServiceDetailsPanel";
 
 // Define interfaces
-=======
-
-// Define interfaces (unchanged)
->>>>>>> 04575fcf
 interface NodeData {
   label: JSX.Element;
 }
@@ -79,6 +74,7 @@
 interface Namespace {
   name: string;
   status?: string;
+  labels?: Record<string, string>;
   deployments?: Deployment[];
   services?: Service[];
   configmaps?: ConfigMap[];
@@ -92,7 +88,7 @@
 
 interface Service {
   metadata: { name: string; creationTimestamp?: string };
-  spec?: { clusterIP?: string };
+  spec?: { clusterIP?: string; ports?: { port: number; targetPort: number; protocol: string }[]; type?: string };
   status?: { loadBalancer?: { ingress?: { hostname?: string; ip?: string }[] } } & { status?: string };
 }
 
@@ -108,11 +104,7 @@
   height: "30px",
 };
 
-<<<<<<< HEAD
 // CustomZoomControls component
-=======
-// CustomZoomControls and FlowWithScroll components remain unchanged
->>>>>>> 04575fcf
 const CustomZoomControls = () => {
   const { getZoom, setViewport } = useReactFlow();
   const [zoomLevel, setZoomLevel] = useState<number>(200);
@@ -171,19 +163,12 @@
   );
 };
 
-<<<<<<< HEAD
 // FlowWithScroll component
-=======
->>>>>>> 04575fcf
 const FlowWithScroll = ({ nodes, edges }: { nodes: CustomNode[]; edges: CustomEdge[] }) => {
   const { setViewport, getViewport } = useReactFlow();
 
   const handleWheel = (event: React.WheelEvent) => {
-<<<<<<< HEAD
     const reactFlowContainer = document.querySelector(".react-flow");
-=======
-    const reactFlowContainer = document.querySelector('.react-flow');
->>>>>>> 04575fcf
     const isInsideTree = reactFlowContainer && reactFlowContainer.contains(event.target as Node);
 
     if (isInsideTree) {
@@ -238,10 +223,7 @@
   );
 };
 
-<<<<<<< HEAD
 // Main TreeView component
-=======
->>>>>>> 04575fcf
 const TreeView = () => {
   const [formData, setFormData] = useState<{ githuburl: string; path: string }>({ githuburl: "", path: "" });
   const [loading, setLoading] = useState<boolean>(false);
@@ -252,13 +234,10 @@
   const [snackbarMessage, setSnackbarMessage] = useState<string>("");
   const [snackbarSeverity, setSnackbarSeverity] = useState<"success" | "error">("success");
   const [contextMenu, setContextMenu] = useState<{ nodeId: string | null; x: number; y: number } | null>(null);
-<<<<<<< HEAD
   const [dialogOpen, setDialogOpen] = useState<boolean>(false);
   const [selectedDeployment, setSelectedDeployment] = useState<DeploymentDetailsProps | null>(null);
-  // const { theme } = useContext(ThemeContext);
-=======
-  const [dialogOpen, setDialogOpen] = useState<boolean>(false); // New state for dialog
->>>>>>> 04575fcf
+  const [selectedNamespace, setSelectedNamespace] = useState<{ name: string; onClose: () => void; isOpen: boolean } | null>(null);
+  const [selectedService, setSelectedService] = useState<{ name: string; namespace: string; onClose: () => void; isOpen: boolean } | null>(null);
 
   const transformDataToTree = useCallback((data: Namespace[]) => {
     const nodes: CustomNode[] = [];
@@ -267,9 +246,9 @@
     const verticalSpacing = 40;
     const additionalTopLevelSpacing = verticalSpacing / 2;
     const podVerticalSpacing = verticalSpacing + additionalTopLevelSpacing;
-  
+
     let globalY = 40;
-  
+
     const getDaysAgo = (creationTimestamp: string | undefined): string => {
       if (!creationTimestamp) return "";
       const currentDate = new Date("2025-02-25");
@@ -278,7 +257,7 @@
       const diffDays = Math.floor(diffMs / (1000 * 60 * 60 * 24));
       return diffDays > 0 ? `${diffDays} days` : "Today";
     };
-  
+
     const addNode = (
       id: string,
       label: string,
@@ -293,7 +272,7 @@
       let icon: string = "";
       let dynamicText: string = "";
       let heartColor: string = "rgb(24, 190, 148)";
-  
+
       if (type === "namespace" && parent === null) {
         if (!data.find((ns) => ns.name === label)?.status || data.find((ns) => ns.name === label)?.status !== "Active") {
           heartColor = "#ff0000";
@@ -326,7 +305,7 @@
           heartColor = "#ff0000";
         }
       }
-  
+
       if (type === "namespace") {
         icon = ns;
         dynamicText = "ns";
@@ -349,9 +328,9 @@
         icon = ep;
         dynamicText = "endpoint";
       }
-  
+
       const iconSrc = icon || "";
-  
+
       let creationTimestamp: string | undefined = "";
       if (type === "namespace") {
         const ns = data.find((ns) => ns.name === label);
@@ -372,9 +351,9 @@
         const service = data.flatMap((ns) => ns.services || []).find((svc) => svc.metadata.name === parent?.replace("service-", ""));
         creationTimestamp = service?.metadata.creationTimestamp || new Date().toISOString();
       }
-  
+
       const timeAgo = getDaysAgo(creationTimestamp);
-  
+
       nodes.push({
         id,
         data: {
@@ -389,12 +368,25 @@
               }}
               onClick={(e) => {
                 if ((e.target as HTMLElement).tagName === "svg" || (e.target as HTMLElement).closest("svg")) return;
-                if (type === "deployment") {
+                if (type === "namespace") {
+                  setSelectedNamespace({
+                    name: label,
+                    onClose: handleCloseNamespacePanel,
+                    isOpen: true,
+                  });
+                } else if (type === "deployment") {
                   setSelectedDeployment({
                     namespace: namespace!,
                     deploymentName: label,
                     onClose: handleClosePanel,
-                    isOpen: true, // Include isOpen here
+                    isOpen: true,
+                  });
+                } else if (type === "service") {
+                  setSelectedService({
+                    name: label,
+                    namespace: namespace!,
+                    onClose: handleCloseServicePanel,
+                    isOpen: true,
                   });
                 }
               }}
@@ -402,11 +394,7 @@
               <div style={{ display: "flex", alignItems: "center", gap: "10px", marginLeft: "-5px" }}>
                 <div>
                   <img src={iconSrc} alt={label} width="18" height="18" />
-<<<<<<< HEAD
                   <span style={{ color: "gray", fontWeight: "500" }}>{dynamicText}</span>
-=======
-                  <span style={{ color: "gray", fontWeight: 500 }}>{dynamicText}</span>
->>>>>>> 04575fcf
                 </div>
                 <div style={{ textAlign: "left" }}>
                   <div>{label}</div>
@@ -476,7 +464,7 @@
         targetPosition: Position.Left,
         collapsed,
       });
-  
+
       if (parent) {
         edges.push({
           id: `edge-${parent}-${id}`,
@@ -489,143 +477,86 @@
         });
       }
     };
-<<<<<<< HEAD
 
     data.forEach((namespace: Namespace, nsIndex: number) => {
       const namespaceId = `namespace-${namespace.name}`;
       const x = 15;
 
-=======
-  
-    data.forEach((namespace: Namespace, nsIndex: number) => {
-      const namespaceId = `namespace-${namespace.name}`;
-      const x = 15;
-  
->>>>>>> 04575fcf
       let currentY = globalY;
       let minY = Infinity;
       let maxY = -Infinity;
-  
-      // Calculate vertical space for deployments
+
       if (namespace.deployments?.length) {
         namespace.deployments.forEach((deployment: Deployment) => {
           const numPods = deployment.spec.replicas;
-<<<<<<< HEAD
           const podHeight = numPods > 1 ? numPods * podVerticalSpacing - podVerticalSpacing : 0;
           const deploymentY = numPods === 1 ? currentY : currentY + podHeight / 2;
           minY = Math.min(minY, numPods === 1 ? deploymentY : deploymentY - podHeight / 2);
           maxY = Math.max(maxY, numPods === 1 ? deploymentY + verticalSpacing : deploymentY + podHeight / 2);
           currentY = numPods === 1 ? deploymentY + verticalSpacing : deploymentY + podHeight / 2 + verticalSpacing;
-=======
-          const podHeight = numPods > 1 ? (numPods * podVerticalSpacing) - podVerticalSpacing : 0;
-          const deploymentY = numPods === 1 ? currentY : currentY + (podHeight / 2);
-          minY = Math.min(minY, numPods === 1 ? deploymentY : deploymentY - (podHeight / 2));
-          maxY = Math.max(maxY, numPods === 1 ? deploymentY + verticalSpacing : deploymentY + (podHeight / 2));
-          currentY = numPods === 1 ? deploymentY + verticalSpacing : deploymentY + (podHeight / 2) + verticalSpacing;
->>>>>>> 04575fcf
           currentY += additionalTopLevelSpacing;
         });
       }
-  
-      // Calculate vertical space for services
+
       if (namespace.services?.length) {
         namespace.services.forEach((service: Service) => {
           const numEndpoints = service.status?.loadBalancer?.ingress?.length || 0;
-<<<<<<< HEAD
           const endpointHeight = numEndpoints > 1 ? numEndpoints * verticalSpacing - verticalSpacing : 0;
           const serviceY = numEndpoints === 1 ? currentY : currentY + endpointHeight / 2;
           minY = Math.min(minY, numEndpoints === 1 ? serviceY : serviceY - endpointHeight / 2);
           maxY = Math.max(maxY, numEndpoints === 1 ? serviceY + verticalSpacing : serviceY + endpointHeight / 2);
           currentY = numEndpoints === 1 ? serviceY + verticalSpacing : serviceY + endpointHeight / 2 + verticalSpacing;
-=======
-          const endpointHeight = numEndpoints > 1 ? (numEndpoints * verticalSpacing) - verticalSpacing : 0;
-          const serviceY = numEndpoints === 1 ? currentY : currentY + (endpointHeight / 2);
-          minY = Math.min(minY, numEndpoints === 1 ? serviceY : serviceY - (endpointHeight / 2));
-          maxY = Math.max(maxY, numEndpoints === 1 ? serviceY + verticalSpacing : serviceY + (endpointHeight / 2));
-          currentY = numEndpoints === 1 ? serviceY + verticalSpacing : serviceY + (endpointHeight / 2) + verticalSpacing;
->>>>>>> 04575fcf
           currentY += additionalTopLevelSpacing;
         });
       }
-  
-      // Calculate vertical space for configmaps
+
       if (namespace.configmaps?.length) {
         const numConfigs = namespace.configmaps.length;
-<<<<<<< HEAD
         const configHeight = numConfigs > 1 ? numConfigs * verticalSpacing - verticalSpacing : 0;
         const configStartY = currentY + configHeight / 2;
         minY = Math.min(minY, currentY);
         maxY = Math.max(maxY, configStartY + configHeight / 2);
         currentY = configStartY + configHeight / 2 + verticalSpacing;
-=======
-        const configHeight = numConfigs > 1 ? (numConfigs * verticalSpacing) - verticalSpacing : 0;
-        const configStartY = currentY + (configHeight / 2);
-        minY = Math.min(minY, currentY);
-        maxY = Math.max(maxY, configStartY + (configHeight / 2));
-        currentY = configStartY + (configHeight / 2) + verticalSpacing;
->>>>>>> 04575fcf
         currentY += additionalTopLevelSpacing;
       }
-  
+
       if (!namespace.deployments?.length && !namespace.services?.length && !namespace.configmaps?.length) {
         minY = currentY;
         maxY = currentY;
       }
-  
+
       const totalChildHeight = maxY - minY;
       const namespaceY = minY + totalChildHeight / 2;
       addNode(namespaceId, namespace.name, x, namespaceY, null, "namespace", false);
-<<<<<<< HEAD
 
       currentY = namespaceY - totalChildHeight / 2;
 
-=======
-  
-      currentY = namespaceY - (totalChildHeight / 2);
-  
-      // Add deployments and replicasets
->>>>>>> 04575fcf
       if (namespace.deployments?.length) {
         namespace.deployments.forEach((deployment: Deployment) => {
           const deploymentId = `deployment-${deployment.metadata.name}`;
           const numPods = deployment.spec.replicas;
-<<<<<<< HEAD
           const podHeight = numPods > 1 ? numPods * podVerticalSpacing - podVerticalSpacing : 0;
           const deploymentY = numPods === 1 ? currentY : currentY + podHeight / 2;
           addNode(deploymentId, deployment.metadata.name, x + horizontalSpacing, deploymentY, namespaceId, "deployment", false, deployment.status, namespace.name);
 
-=======
-          const podHeight = numPods > 1 ? (numPods * podVerticalSpacing) - podVerticalSpacing : 0;
-          const deploymentY = numPods === 1 ? currentY : currentY + (podHeight / 2);
-          addNode(deploymentId, deployment.metadata.name, x + horizontalSpacing, deploymentY, namespaceId, "deployment", false, deployment.status);
-  
-          // Add replicaset as child of deployment
->>>>>>> 04575fcf
           if (deployment.spec.replicas > 0) {
             const replicasetId = `replicaset-${deployment.metadata.name}`;
             addNode(replicasetId, "replica", x + horizontalSpacing * 2, deploymentY, deploymentId, "replicaset", false, deployment.status);
           }
-<<<<<<< HEAD
 
           currentY = numPods === 1 ? deploymentY + verticalSpacing : deploymentY + podHeight / 2 + verticalSpacing;
-=======
-  
-          currentY = numPods === 1 ? deploymentY + verticalSpacing : deploymentY + (podHeight / 2) + verticalSpacing;
->>>>>>> 04575fcf
           currentY += additionalTopLevelSpacing;
         });
       }
-  
-      // Add services and endpoints
+
       if (namespace.services?.length) {
         namespace.services.forEach((service: Service) => {
           const serviceId = `service-${service.metadata.name}`;
           const numEndpoints = service.status?.loadBalancer?.ingress?.length || 0;
           const endpointHeight = numEndpoints > 1 ? numEndpoints * verticalSpacing - verticalSpacing : 0;
           const serviceY = numEndpoints === 1 ? currentY : currentY + endpointHeight / 2;
-          addNode(serviceId, service.metadata.name, x + horizontalSpacing, serviceY, namespaceId, "service", false);
-  
-          // Add endpoints as children of service
+          addNode(serviceId, service.metadata.name, x + horizontalSpacing, serviceY, namespaceId, "service", false, undefined, namespace.name);
+
           if (service.status?.loadBalancer?.ingress) {
             service.status.loadBalancer.ingress.forEach((endpoint, j: number) => {
               const endpointId = `endpoint-${service.metadata.name}-${j}`;
@@ -633,22 +564,15 @@
               addNode(endpointId, endpoint.hostname || endpoint.ip || "Endpoint", x + horizontalSpacing * 2, endpointY, serviceId, "endpoint", false);
             });
           }
-<<<<<<< HEAD
 
           currentY = numEndpoints === 1 ? serviceY + verticalSpacing : serviceY + endpointHeight / 2 + verticalSpacing;
-=======
-  
-          currentY = numEndpoints === 1 ? serviceY + verticalSpacing : serviceY + (endpointHeight / 2) + verticalSpacing;
->>>>>>> 04575fcf
           currentY += additionalTopLevelSpacing;
         });
       }
-  
-      // Add configmaps (including specific 'config-kuberoot-ca.crt' if present)
+
       if (namespace.configmaps?.length) {
         const configParentId = `configs-parent-${namespace.name}`;
         const numConfigs = namespace.configmaps.length;
-<<<<<<< HEAD
         const configHeight = numConfigs > 1 ? numConfigs * verticalSpacing - verticalSpacing : 0;
         const configParentY = currentY + configHeight / 2;
         addNode(configParentId, "Configs", x + horizontalSpacing, configParentY, namespaceId, "config", false);
@@ -664,28 +588,11 @@
       }
 
       globalY = currentY + verticalSpacing * (nsIndex + 1);
-=======
-        const configHeight = numConfigs > 1 ? (numConfigs * verticalSpacing) - verticalSpacing : 0;
-        const configParentY = currentY + (configHeight / 2);
-        addNode(configParentId, "Configs", x + horizontalSpacing, configParentY, namespaceId, "config", false);
-  
-        namespace.configmaps.forEach((config: ConfigMap, i: number) => {
-          const configId = `config-${config.metadata.name}`;
-          const configY = numConfigs === 1 ? configParentY : configParentY + (i * verticalSpacing) - (configHeight / 2);
-          addNode(configId, config.metadata.name, x + horizontalSpacing * 2, configY, configParentId, "config", false);
-        });
-  
-        currentY = configParentY + (configHeight / 2) + verticalSpacing;
-        currentY += additionalTopLevelSpacing;
-      }
-  
-      globalY = currentY + verticalSpacing * (nsIndex + 1); // Ensure each namespace starts fresh
->>>>>>> 04575fcf
     });
-  
+
     setNodes(nodes);
     setEdges(edges);
-  
+
     const totalHeight = globalY + 50;
     const reactFlowContainer = document.querySelector(".react-flow") as HTMLElement | null;
     if (reactFlowContainer) {
@@ -779,13 +686,8 @@
       setResponseData([]);
     } finally {
       setLoading(false);
-<<<<<<< HEAD
       setDialogOpen(false);
       setFormData({ githuburl: "", path: "" });
-=======
-      setDialogOpen(false); // Close dialog after deploy attempt
-      setFormData({ githuburl: "", path: "" }); // Reset form data
->>>>>>> 04575fcf
     }
   };
 
@@ -839,7 +741,6 @@
     console.log("Snackbar Closing");
     setSnackbarOpen(false);
   };
-<<<<<<< HEAD
 
   const handleDialogOpen = () => {
     setDialogOpen(true);
@@ -857,10 +758,39 @@
     }
   };
 
+  const handleCloseNamespacePanel = () => {
+    if (selectedNamespace) {
+      setSelectedNamespace({ ...selectedNamespace, isOpen: false });
+      setTimeout(() => setSelectedNamespace(null), 500); // Clear after animation
+    }
+  };
+
+  const handleCloseServicePanel = () => {
+    if (selectedService) {
+      setSelectedService({ ...selectedService, isOpen: false });
+      setTimeout(() => setSelectedService(null), 500); // Clear after animation
+    }
+  };
+
   return (
-    <Box sx={{ display: "flex", height: "100vh", width: "80vw" }}>
-      {/* Main content (Tree View) */}
-      <Box sx={{ flex: 1, position: "relative" }}>
+    <Box
+      sx={{
+        display: "flex",
+        height: "100vh",
+        width: "100%", // Cover the full browser page
+        position: "relative", // Ensure proper stacking context
+      }}
+    >
+      {/* Main content (Tree View) with blur effect when any panel is open */}
+      <Box
+        sx={{
+          flex: 1,
+          position: "relative",
+          filter: (selectedService?.isOpen || selectedNamespace?.isOpen || selectedDeployment?.isOpen) ? "blur(5px)" : "none", // Blur when any panel is open
+          transition: "filter 0.3s ease-in-out",
+          pointerEvents: (selectedService?.isOpen || selectedNamespace?.isOpen || selectedDeployment?.isOpen) ? "none" : "auto", // Disable interactions on blurred area
+        }}
+      >
         <Box sx={{ mb: 4, display: "flex", alignItems: "center", gap: 2 }}>
           <Typography variant="h4">Tree View Deployment</Typography>
           <Button variant="contained" onClick={handleDialogOpen}>
@@ -899,110 +829,6 @@
             </Menu>
           )}
         </Box>
-=======
-
-  const handleDialogOpen = () => {
-    setDialogOpen(true);
-  };
-
-  const handleDialogClose = () => {
-    setDialogOpen(false);
-    setFormData({ githuburl: "", path: "" }); // Reset form data on close
-  };
-
-  return (
-    <Box>
-      <Box sx={{ mb: 4, display: "flex", alignItems: "center", gap: 2 }}>
-      <Typography variant="h4">Tree View Deployment</Typography>
-        <Button variant="contained" onClick={handleDialogOpen}>
-          + New App
-        </Button>
-      </Box>
-
-      <Alert severity="info" sx={{ mb: 4 }}>
-        <AlertTitle>Info</AlertTitle>
-        Click "+ New App" to deploy your Kubernetes application.
-      </Alert>
-
-      <Box mt={3} style={{ width: "82vw", position: "relative" }}>
-        {(!responseData || responseData.length === 0) ? (
-          <LoadingFallback message="Wds Tree-View is Loading..." size="medium" />
-        ) : (
-          <ReactFlowProvider>
-            <FlowWithScroll nodes={nodes} edges={edges} />
-            <CustomZoomControls />
-          </ReactFlowProvider>
-        )}
-
-        {contextMenu && (
-          <Menu
-            open={Boolean(contextMenu)}
-            onClose={handleMenuClose}
-            anchorReference="anchorPosition"
-            anchorPosition={
-              contextMenu
-                ? { top: contextMenu.y, left: contextMenu.x }
-                : undefined
-            }
-          >
-            <MenuItem onClick={() => handleMenuAction("Details")}>Details</MenuItem>
-            <MenuItem onClick={() => handleMenuAction("Sync")}>Sync</MenuItem>
-            <MenuItem onClick={() => handleMenuAction("Delete")}>Delete</MenuItem>
-            <MenuItem onClick={() => handleMenuAction("Logs")}>Logs</MenuItem>
-            <MenuItem onClick={() => handleMenuAction("Restart")}>Restart</MenuItem>
-            <MenuItem onClick={() => handleMenuAction("Resume")}>Resume</MenuItem>
-          </Menu>
-        )}
-      </Box>
-
-      <Dialog
-        open={dialogOpen}
-        onClose={handleDialogClose}
-        sx={{
-          "& .MuiDialog-paper": {
-            position: "fixed",
-            right: 0,
-            top: 0,
-            bottom: 0,
-            margin: 0,
-            maxWidth: "1200px",
-            width: "100%",
-            height: "100%",
-            borderRadius: 0,
-          },
-        }}
-      >
-        <DialogTitle>Create New App</DialogTitle>
-        <DialogContent>
-          <TextField
-            fullWidth
-            label="GitHub URL"
-            value={formData.githuburl}
-            onChange={(e) => setFormData((prev) => ({ ...prev, githuburl: e.target.value }))}
-            sx={{ mt: 2, mb: 2 }}
-          />
-          <TextField
-            fullWidth
-            label="Path"
-            value={formData.path}
-            onChange={(e) => setFormData((prev) => ({ ...prev, path: e.target.value }))}
-            sx={{ mb: 2 }}
-          />
-        </DialogContent>
-        <DialogActions>
-          <Button onClick={handleDialogClose} color="secondary">
-            Cancel
-          </Button>
-          <Button
-            variant="contained"
-            onClick={handleDeploy}
-            disabled={loading}
-          >
-            {loading ? <CircularProgress size={24} /> : "Deploy"}
-          </Button>
-        </DialogActions>
-      </Dialog>
->>>>>>> 04575fcf
 
         <Dialog
           open={dialogOpen}
@@ -1060,13 +886,30 @@
         </Snackbar>
       </Box>
 
-      {/* Right-side panel */}
+      {/* Right-side panel for Deployment (remains unblurred) */}
       <DeploymentDetailsTree
         namespace={selectedDeployment?.namespace || ""}
         deploymentName={selectedDeployment?.deploymentName || ""}
         onClose={handleClosePanel}
         isOpen={selectedDeployment?.isOpen || false}
       />
+
+      {/* Right-side panel for Namespace (remains unblurred) */}
+      <NamespaceDetailsPanel
+        namespaceName={selectedNamespace?.name || ""}
+        onClose={handleCloseNamespacePanel}
+        isOpen={selectedNamespace?.isOpen || false}
+        namespaceData={responseData?.find((ns) => ns.name === selectedNamespace?.name) || null}
+      />
+
+      {/* Right-side panel for Service (remains unblurred) */}
+      <ServiceDetailsPanel
+        serviceName={selectedService?.name || ""}
+        namespace={selectedService?.namespace || ""}
+        onClose={handleCloseServicePanel}
+        isOpen={selectedService?.isOpen || false}
+        serviceData={responseData?.find((ns) => ns.name === selectedService?.namespace)?.services?.find((svc) => svc.metadata.name === selectedService?.name) || null}
+      />
     </Box>
   );
 };
