import { useState, useRef, useEffect } from 'react';
import { useNavigate } from 'react-router-dom';
import { HiUserCircle } from 'react-icons/hi2';
import { FiLogOut, FiHelpCircle, FiExternalLink } from 'react-icons/fi';
import { useAuth, useAuthActions } from '../hooks/useAuth';
import { api } from '../lib/api';
import useTheme from '../stores/themeStore';
import { useTranslation } from 'react-i18next';
import toast from 'react-hot-toast';
import { Eye, EyeOff } from 'lucide-react';
import CloseIcon from '@mui/icons-material/Close';

// Array of profile icon components to randomly select from
const profileIcons = [
  HiUserCircle,
  // Add more icon components if desired
];

const ProfileSection = () => {
  const { t } = useTranslation();
  const [username, setUsername] = useState('');
  const [showUserMenu, setShowUserMenu] = useState(false);
  const userMenuRef = useRef<HTMLDivElement>(null);
  const buttonRef = useRef<HTMLButtonElement>(null);
  const navigate = useNavigate();
  const { theme } = useTheme();
  const isDark = theme === 'dark';

  const { data: authData } = useAuth();
  const { logout } = useAuthActions();

  // Randomly select a profile icon
  const [ProfileIcon] = useState(() => {
    const randomIndex = Math.floor(Math.random() * profileIcons.length);
    return profileIcons[randomIndex];
  });

  const [showChangePasswordModal, setShowChangePasswordModal] = useState(false);
  const [currentPassword, setCurrentPassword] = useState('');
  const [newPassword, setNewPassword] = useState('');
  const [confirmNewPassword, setConfirmNewPassword] = useState('');
  const [isSubmitting, setIsSubmitting] = useState(false);
  const [formError, setFormError] = useState('');
  const [showCurrentPassword, setShowCurrentPassword] = useState(false);
  const [showNewPassword, setShowNewPassword] = useState(false);
  const [showConfirmNewPassword, setShowConfirmNewPassword] = useState(false);

  // Fetch user data
  useEffect(() => {
    if (authData?.isAuthenticated) {
      const token = localStorage.getItem('jwtToken');
      if (token) {
        api
          .get('/api/me', {
            headers: {
              Authorization: `Bearer ${token}`,
            },
          })
          .then(response => {
            setUsername(response.data.username);
          })
          .catch(error => {
            console.error('Error fetching user data:', error);
          });
      }
    }
  }, [authData?.isAuthenticated]);

  // Close dropdown when clicking outside
  useEffect(() => {
    function handleClickOutside(event: MouseEvent) {
      if (
        userMenuRef.current &&
        buttonRef.current &&
        !userMenuRef.current.contains(event.target as Node) &&
        !buttonRef.current.contains(event.target as Node)
      ) {
        setShowUserMenu(false);
      }
    }

    document.addEventListener('mousedown', handleClickOutside);
    return () => {
      document.removeEventListener('mousedown', handleClickOutside);
    };
  }, [userMenuRef, buttonRef]);

  // Close on escape key press
  useEffect(() => {
    const handleEsc = (event: KeyboardEvent) => {
      if (event.key === 'Escape') {
        setShowUserMenu(false);
      }
    };

    window.addEventListener('keydown', handleEsc);
    return () => {
      window.removeEventListener('keydown', handleEsc);
    };
  }, []);

  const openDocs = () => {
    window.open('https://docs.kubestellar.io/release-0.27.2/', '_blank', 'noopener,noreferrer');
    setShowUserMenu(false);
  };

  const openRaiseIssue = () => {
    window.open('https://github.com/kubestellar/ui/issues', '_blank', 'noopener,noreferrer');
    setShowUserMenu(false);
  };

  const handleLogout = () => {
    logout();
    setShowUserMenu(false);

    navigate('/login', {
      state: {
        infoMessage: t('profileSection.logoutMessage'),
      },
    });
  };

  const handleChangePassword = async (e: React.FormEvent) => {
    e.preventDefault();
    setFormError('');
    if (!currentPassword || !newPassword || !confirmNewPassword) {
      setFormError(t('profileSection.passwordRequired'));
      return;
    }
    if (newPassword !== confirmNewPassword) {
      setFormError(t('profileSection.passwordsDoNotMatch'));
      return;
    }
    setIsSubmitting(true);
    try {
      const token = localStorage.getItem('jwtToken');
      await api.put(
        '/api/me/password',
        {
          current_password: currentPassword,
          new_password: newPassword,
        },
        {
          headers: {
            Authorization: `Bearer ${token}`,
          },
        }
      );
      toast.success(t('profileSection.passwordChangedSuccess'));
      setShowChangePasswordModal(false);
      setCurrentPassword('');
      setNewPassword('');
      setConfirmNewPassword('');
    } catch (error: unknown) {
      if (error && typeof error === 'object' && 'response' in error) {
        const err = error as { response?: { data?: { error?: string } } };
        setFormError(err.response?.data?.error || t('profileSection.passwordChangedError'));
      } else {
        setFormError(t('profileSection.passwordChangedError'));
      }
    } finally {
      setIsSubmitting(false);
    }
  };

  if (!authData?.isAuthenticated) return null;

  // Define styles based on theme
  const styles = {
    profileMenu: {
      backgroundColor: isDark ? '#1f2937' : '#ffffff',
      color: isDark ? '#f3f4f6' : '#1f2937',
      borderColor: isDark ? '#374151' : '#e5e7eb',
      boxShadow: isDark
        ? '0 10px 15px -3px rgba(0, 0, 0, 0.6), 0 4px 6px -2px rgba(0, 0, 0, 0.4)'
        : '0 10px 15px -3px rgba(0, 0, 0, 0.1), 0 4px 6px -2px rgba(0, 0, 0, 0.05)',
    },
    profileHeader: {
      backgroundColor: isDark ? '#1f2937' : '#ffffff',
      borderBottomColor: isDark ? '#374151' : '#e5e7eb',
      background: isDark
        ? 'linear-gradient(to right, rgba(59, 130, 246, 0.1), transparent)'
        : 'linear-gradient(to right, rgba(59, 130, 246, 0.05), transparent)',
    },
    menuSection: {
      backgroundColor: isDark ? '#1f2937' : '#ffffff',
    },
    helpButton: {
      color: isDark ? '#f3f4f6' : '#374151',
      backgroundColor: isDark ? '#1f2937' : '#ffffff',
      '&:hover': {
        backgroundColor: isDark ? 'rgba(124, 58, 237, 0.1)' : '#f5f3ff',
      },
    },
    logoutButton: {
      color: isDark ? '#f3f4f6' : '#374151',
      backgroundColor: isDark ? '#1f2937' : '#ffffff',
      '&:hover': {
        backgroundColor: isDark ? 'rgba(239, 68, 68, 0.1)' : '#fee2e2',
      },
    },
  };

  return (
    <div className="relative">
      <button
        ref={buttonRef}
        onClick={() => setShowUserMenu(!showUserMenu)}
        className="btn btn-circle border-2 border-primary/30 bg-primary/5 shadow-sm 
          transition-all duration-300 hover:scale-105 hover:bg-primary/10
          hover:shadow-md active:scale-95"
        aria-label="Open user menu"
        aria-expanded={showUserMenu}
        aria-haspopup="menu"
      >
        <ProfileIcon className="text-xl text-primary" />
      </button>

      {/* User dropdown menu */}
      {showUserMenu && (
        <div
          ref={userMenuRef}
          className="animate-in fade-in slide-in-from-top-5 absolute right-0 top-full z-50 mt-2 
            w-64 origin-top-right overflow-hidden rounded-xl duration-300 ease-out"
          style={{
            backgroundColor: styles.profileMenu.backgroundColor,
            borderWidth: '1px',
            borderStyle: 'solid',
            borderColor: styles.profileMenu.borderColor,
            boxShadow: styles.profileMenu.boxShadow,
          }}
          role="menu"
          aria-orientation="vertical"
          tabIndex={-1}
        >
          {/* User Info Section */}
          <div
            style={{
              backgroundColor: styles.profileHeader.backgroundColor,
              borderBottomWidth: '1px',
              borderBottomStyle: 'solid',
              borderBottomColor: styles.profileHeader.borderBottomColor,
              background: styles.profileHeader.background,
            }}
            className="p-5"
          >
            <div className="flex items-center justify-center">
              <div className="text-center">
                <div
                  className="mx-auto mb-3 flex h-16 w-16 items-center justify-center rounded-full shadow-inner"
                  style={{
                    backgroundColor: 'rgba(59, 130, 246, 0.1)',
                    borderWidth: '2px',
                    borderStyle: 'solid',
                    borderColor: isDark ? 'rgba(59, 130, 246, 0.3)' : 'rgba(59, 130, 246, 0.2)',
                  }}
                >
                  <ProfileIcon
                    className="text-4xl"
                    style={{ color: '#3b82f6' }} // Primary blue color
                  />
                </div>
                <div
                  className="text-xs font-medium uppercase tracking-wider"
                  style={{
                    color: isDark ? '#9ca3af' : '#6b7280',
                  }}
                >
                  {t('profileSection.account')}
                </div>
                <div
                  className="mt-1 text-lg font-semibold"
                  style={{
                    color: isDark ? '#f9fafb' : '#1f2937',
                  }}
                >
                  {username || 'Admin'}
                </div>
              </div>
            </div>
          </div>

          {/* Menu Items */}
          <div className="p-2" style={{ backgroundColor: styles.menuSection.backgroundColor }}>
            <div className="grid grid-cols-1 gap-1">
              <button
<<<<<<< HEAD
                onClick={() => setShowChangePasswordModal(true)}
                className="group flex w-full items-center rounded-lg px-4 py-3
                  text-sm font-medium transition-colors duration-150"
                style={{
                  color: styles.helpButton.color,
                  backgroundColor: styles.helpButton.backgroundColor,
                }}
                onMouseOver={e => {
                  e.currentTarget.style.backgroundColor = isDark
                    ? 'rgba(124, 58, 237, 0.1)'
                    : '#f5f3ff';
                }}
                onMouseOut={e => {
                  e.currentTarget.style.backgroundColor = isDark ? '#1f2937' : '#ffffff';
                }}
                role="menuitem"
              >
                <div className="flex w-full items-center gap-3">
                  <div
                    className="rounded-full p-2 transition-colors duration-200"
                    style={{
                      backgroundColor: isDark ? 'rgba(59, 130, 246, 0.1)' : '#e0e7ff',
                    }}
                  >
                    <svg
                      width="16"
                      height="16"
                      fill="none"
                      stroke="currentColor"
                      strokeWidth="2"
                      viewBox="0 0 24 24"
                    >
                      <path d="M12 17a2 2 0 1 0 0-4 2 2 0 0 0 0 4zm6-7V7a6 6 0 1 0-12 0v3m12 0H6m12 0v8a2 2 0 0 1-2 2H8a2 2 0 0 1-2-2v-8" />
                    </svg>
                  </div>
                  <span>{t('profileSection.changePassword')}</span>
                </div>
              </button>
              <button
=======
>>>>>>> 82dbc5ec
                onClick={openRaiseIssue}
                className="group flex w-full items-center rounded-lg px-4 py-3
                  text-sm font-medium transition-colors duration-150"
                style={{
                  color: styles.helpButton.color,
                  backgroundColor: styles.helpButton.backgroundColor,
                }}
                onMouseOver={e => {
                  e.currentTarget.style.backgroundColor = isDark
                    ? 'rgba(124, 58, 237, 0.1)'
                    : '#f5f3ff';
                }}
                onMouseOut={e => {
                  e.currentTarget.style.backgroundColor = isDark ? '#1f2937' : '#ffffff';
                }}
                role="menuitem"
              >
                <div className="flex w-full items-center gap-3">
                  <div
                    className="rounded-full p-2 transition-colors duration-200"
                    style={{
                      backgroundColor: isDark ? 'rgba(124, 58, 237, 0.1)' : '#f5f3ff',
                    }}
                  >
                    <FiExternalLink
                      style={{
                        color: isDark ? '#38bdf8' : '#2563eb',
                      }}
                      size={16}
                    />
                  </div>
                  <span>{t('profileSection.raiseIssue')}</span>
                </div>
              </button>
              <button
                onClick={openDocs}
                className="group flex w-full items-center rounded-lg px-4 py-3
                  text-sm font-medium transition-colors duration-150"
                style={{
                  color: styles.helpButton.color,
                  backgroundColor: styles.helpButton.backgroundColor,
                }}
                onMouseOver={e => {
                  e.currentTarget.style.backgroundColor = isDark
                    ? 'rgba(124, 58, 237, 0.1)'
                    : '#f5f3ff';
                }}
                onMouseOut={e => {
                  e.currentTarget.style.backgroundColor = isDark ? '#1f2937' : '#ffffff';
                }}
                role="menuitem"
              >
                <div className="flex w-full items-center gap-3">
                  <div
                    className="rounded-full p-2 transition-colors duration-200"
                    style={{
                      backgroundColor: isDark ? 'rgba(124, 58, 237, 0.1)' : '#f5f3ff',
                    }}
                  >
                    <FiHelpCircle
                      style={{
                        color: isDark ? '#a78bfa' : '#8b5cf6',
                      }}
                      size={16}
                    />
                  </div>
                  <span>{t('profileSection.helpSupport')}</span>
                </div>
              </button>
            </div>
          </div>

          {/* Sign Out Button */}
          <div
            className="border-t p-2"
            style={{
              backgroundColor: styles.menuSection.backgroundColor,
              borderColor: isDark ? '#374151' : '#e5e7eb',
            }}
          >
            <button
              onClick={handleLogout}
              className="group flex w-full items-center rounded-lg px-4 py-3
                text-sm font-medium transition-all duration-200"
              style={{
                color: styles.logoutButton.color,
                backgroundColor: styles.logoutButton.backgroundColor,
              }}
              onMouseOver={e => {
                e.currentTarget.style.backgroundColor = isDark
                  ? 'rgba(239, 68, 68, 0.1)'
                  : '#fee2e2';
              }}
              onMouseOut={e => {
                e.currentTarget.style.backgroundColor = isDark ? '#1f2937' : '#ffffff';
              }}
              role="menuitem"
            >
              <div className="flex w-full items-center gap-3">
                <div
                  className="rounded-full p-2 transition-colors duration-200"
                  style={{
                    backgroundColor: isDark ? 'rgba(239, 68, 68, 0.1)' : '#fee2e2',
                  }}
                >
                  <FiLogOut
                    style={{
                      color: isDark ? '#f87171' : '#ef4444',
                    }}
                    size={16}
                  />
                </div>
                <span className="transition-transform duration-300 group-hover:translate-x-0.5">
                  {t('profileSection.signOut')}
                </span>
              </div>
            </button>
          </div>
        </div>
      )}
      {/* Change Password Modal */}
      {showChangePasswordModal && (
        <div className="fixed inset-0 z-50 flex items-center justify-center bg-black bg-opacity-70 px-2">
          <div
            className="relative flex w-full max-w-lg flex-col"
            style={{
              background: '#232f3e',
              backgroundColor: '#232f3e',
              borderRadius: '18px',
              boxShadow: '0 8px 32px 0 rgba(0,0,0,0.65)',
              border: '1.5px solid #2d3748',
              minWidth: 0,
              width: '100%',
              maxWidth: 480,
              padding: 0,
            }}
          >
            {/* Close Icon */}
            <button
              type="button"
              aria-label="Close change password dialog"
              className="absolute right-5 top-5 z-10 rounded-full p-1 text-gray-400 transition-colors hover:text-gray-200 focus:outline-none focus:ring-2 focus:ring-primary"
              onClick={() => {
                setShowChangePasswordModal(false);
                setCurrentPassword('');
                setNewPassword('');
                setConfirmNewPassword('');
                setFormError('');
              }}
            >
              <CloseIcon fontSize="medium" />
            </button>
            <div style={{ padding: '2.5rem 2.5rem 2rem 2.5rem', width: '100%' }}>
              <h2
                style={{
                  color: '#fff',
                  fontWeight: 700,
                  fontSize: 24,
                  marginBottom: '0.5rem',
                  textAlign: 'left',
                  letterSpacing: '-0.5px',
                }}
              >
                {t('profileSection.changePassword')}
              </h2>
              <div
                style={{ color: '#cbd5e1', fontSize: 16, marginBottom: '2rem', textAlign: 'left' }}
              >
                Please enter your current password and choose a new one.
              </div>
              <form onSubmit={handleChangePassword}>
                <div style={{ marginBottom: '1.2rem' }}>
                  <label
                    className="mb-2 block text-sm font-semibold"
                    htmlFor="current-password"
                    style={{ color: '#fff', fontSize: 15 }}
                  >
                    {t('profileSection.currentPassword')}
                  </label>
                  <div className="relative">
                    <input
                      id="current-password"
                      type={showCurrentPassword ? 'text' : 'password'}
                      style={{
                        width: '100%',
                        borderRadius: 10,
                        background: '#2d3748',
                        color: '#fff',
                        fontSize: 16,
                        padding: '1rem',
                        border: 'none',
                        outline: 'none',
                        marginBottom: 0,
                      }}
                      placeholder="Enter current password"
                      value={currentPassword}
                      onChange={e => setCurrentPassword(e.target.value)}
                      autoComplete="current-password"
                      required
                      aria-label={t('profileSection.currentPassword')}
                    />
                    <button
                      type="button"
                      tabIndex={0}
                      aria-label={
                        showCurrentPassword
                          ? t('login.form.hidePassword')
                          : t('login.form.showPassword')
                      }
                      className="absolute right-3 top-1/2 -translate-y-1/2 text-gray-400 hover:text-gray-200 focus:outline-none"
                      onClick={() => setShowCurrentPassword(v => !v)}
                      style={{ background: 'none', border: 'none', padding: 0, margin: 0 }}
                    >
                      {showCurrentPassword ? <EyeOff size={22} /> : <Eye size={22} />}
                    </button>
                  </div>
                </div>
                <div style={{ marginBottom: '1.2rem' }}>
                  <label
                    className="mb-2 block text-sm font-semibold"
                    htmlFor="new-password"
                    style={{ color: '#fff', fontSize: 15 }}
                  >
                    {t('profileSection.newPassword')}
                  </label>
                  <div className="relative">
                    <input
                      id="new-password"
                      type={showNewPassword ? 'text' : 'password'}
                      style={{
                        width: '100%',
                        borderRadius: 10,
                        background: '#2d3748',
                        color: '#fff',
                        fontSize: 16,
                        padding: '1rem',
                        border: 'none',
                        outline: 'none',
                        marginBottom: 0,
                      }}
                      placeholder="Enter new password"
                      value={newPassword}
                      onChange={e => setNewPassword(e.target.value)}
                      autoComplete="new-password"
                      required
                      aria-label={t('profileSection.newPassword')}
                    />
                    <button
                      type="button"
                      tabIndex={0}
                      aria-label={
                        showNewPassword
                          ? t('login.form.hidePassword')
                          : t('login.form.showPassword')
                      }
                      className="absolute right-3 top-1/2 -translate-y-1/2 text-gray-400 hover:text-gray-200 focus:outline-none"
                      onClick={() => setShowNewPassword(v => !v)}
                      style={{ background: 'none', border: 'none', padding: 0, margin: 0 }}
                    >
                      {showNewPassword ? <EyeOff size={22} /> : <Eye size={22} />}
                    </button>
                  </div>
                </div>
                <div style={{ marginBottom: '1.2rem' }}>
                  <label
                    className="mb-2 block text-sm font-semibold"
                    htmlFor="confirm-new-password"
                    style={{ color: '#fff', fontSize: 15 }}
                  >
                    {t('profileSection.confirmNewPassword')}
                  </label>
                  <div className="relative">
                    <input
                      id="confirm-new-password"
                      type={showConfirmNewPassword ? 'text' : 'password'}
                      style={{
                        width: '100%',
                        borderRadius: 10,
                        background: '#2d3748',
                        color: '#fff',
                        fontSize: 16,
                        padding: '1rem',
                        border: 'none',
                        outline: 'none',
                        marginBottom: 0,
                      }}
                      placeholder="Confirm new password"
                      value={confirmNewPassword}
                      onChange={e => setConfirmNewPassword(e.target.value)}
                      autoComplete="new-password"
                      required
                      aria-label={t('profileSection.confirmNewPassword')}
                    />
                    <button
                      type="button"
                      tabIndex={0}
                      aria-label={
                        showConfirmNewPassword
                          ? t('login.form.hidePassword')
                          : t('login.form.showPassword')
                      }
                      className="absolute right-3 top-1/2 -translate-y-1/2 text-gray-400 hover:text-gray-200 focus:outline-none"
                      onClick={() => setShowConfirmNewPassword(v => !v)}
                      style={{ background: 'none', border: 'none', padding: 0, margin: 0 }}
                    >
                      {showConfirmNewPassword ? <EyeOff size={22} /> : <Eye size={22} />}
                    </button>
                  </div>
                </div>
                {formError && (
                  <div
                    style={{
                      background: '#2d2323',
                      color: '#e57373',
                      borderRadius: 8,
                      fontSize: 16,
                      padding: '0.7rem 1rem',
                      marginBottom: '1.5rem',
                      textAlign: 'left',
                      fontWeight: 500,
                    }}
                  >
                    {formError}
                  </div>
                )}
                <div style={{ display: 'flex', gap: '1rem', marginTop: '2.2rem' }}>
                  <button
                    type="button"
                    style={{
                      flex: 1,
                      height: 48,
                      borderRadius: 8,
                      background: '#374151',
                      color: '#fff',
                      fontWeight: 600,
                      fontSize: 16,
                      border: 'none',
                      transition: 'background 0.2s',
                    }}
                    onMouseOver={e => (e.currentTarget.style.background = '#27303f')}
                    onMouseOut={e => (e.currentTarget.style.background = '#374151')}
                    onClick={() => {
                      setShowChangePasswordModal(false);
                      setCurrentPassword('');
                      setNewPassword('');
                      setConfirmNewPassword('');
                      setFormError('');
                    }}
                    disabled={isSubmitting}
                  >
                    Cancel
                  </button>
                  <button
                    type="submit"
                    style={{
                      flex: 1,
                      height: 48,
                      borderRadius: 8,
                      background: '#2563eb',
                      color: '#fff',
                      fontWeight: 700,
                      fontSize: 16,
                      border: 'none',
                      transition: 'background 0.2s',
                      boxShadow: '0 2px 8px 0 rgba(37,99,235,0.10)',
                      opacity: isSubmitting ? 0.7 : 1,
                    }}
                    onMouseOver={e => (e.currentTarget.style.background = '#1d4ed8')}
                    onMouseOut={e => (e.currentTarget.style.background = '#2563eb')}
                    disabled={isSubmitting}
                  >
                    {isSubmitting ? t('common.loading') : 'Change Password'}
                  </button>
                </div>
              </form>
            </div>
          </div>
        </div>
      )}
    </div>
  );
};

export default ProfileSection;<|MERGE_RESOLUTION|>--- conflicted
+++ resolved
@@ -206,8 +206,8 @@
       <button
         ref={buttonRef}
         onClick={() => setShowUserMenu(!showUserMenu)}
-        className="btn btn-circle border-2 border-primary/30 bg-primary/5 shadow-sm 
-          transition-all duration-300 hover:scale-105 hover:bg-primary/10
+        className="btn btn-circle border-2 border-primary/30 bg-primary/5 shadow-sm \
+          transition-all duration-300 hover:scale-105 hover:bg-primary/10\
           hover:shadow-md active:scale-95"
         aria-label="Open user menu"
         aria-expanded={showUserMenu}
@@ -220,7 +220,7 @@
       {showUserMenu && (
         <div
           ref={userMenuRef}
-          className="animate-in fade-in slide-in-from-top-5 absolute right-0 top-full z-50 mt-2 
+          className="animate-in fade-in slide-in-from-top-5 absolute right-0 top-full z-50 mt-2 \
             w-64 origin-top-right overflow-hidden rounded-xl duration-300 ease-out"
           style={{
             backgroundColor: styles.profileMenu.backgroundColor,
@@ -284,9 +284,8 @@
           <div className="p-2" style={{ backgroundColor: styles.menuSection.backgroundColor }}>
             <div className="grid grid-cols-1 gap-1">
               <button
-<<<<<<< HEAD
                 onClick={() => setShowChangePasswordModal(true)}
-                className="group flex w-full items-center rounded-lg px-4 py-3
+                className="group flex w-full items-center rounded-lg px-4 py-3\
                   text-sm font-medium transition-colors duration-150"
                 style={{
                   color: styles.helpButton.color,
@@ -324,10 +323,8 @@
                 </div>
               </button>
               <button
-=======
->>>>>>> 82dbc5ec
                 onClick={openRaiseIssue}
-                className="group flex w-full items-center rounded-lg px-4 py-3
+                className="group flex w-full items-center rounded-lg px-4 py-3\
                   text-sm font-medium transition-colors duration-150"
                 style={{
                   color: styles.helpButton.color,
@@ -362,7 +359,7 @@
               </button>
               <button
                 onClick={openDocs}
-                className="group flex w-full items-center rounded-lg px-4 py-3
+                className="group flex w-full items-center rounded-lg px-4 py-3\
                   text-sm font-medium transition-colors duration-150"
                 style={{
                   color: styles.helpButton.color,
@@ -408,7 +405,7 @@
           >
             <button
               onClick={handleLogout}
-              className="group flex w-full items-center rounded-lg px-4 py-3
+              className="group flex w-full items-center rounded-lg px-4 py-3\
                 text-sm font-medium transition-all duration-200"
               style={{
                 color: styles.logoutButton.color,
@@ -494,7 +491,7 @@
               <div
                 style={{ color: '#cbd5e1', fontSize: 16, marginBottom: '2rem', textAlign: 'left' }}
               >
-                Please enter your current password and choose a new one.
+                {t('profileSection.changePasswordSubtitle')}
               </div>
               <form onSubmit={handleChangePassword}>
                 <div style={{ marginBottom: '1.2rem' }}>
@@ -520,7 +517,7 @@
                         outline: 'none',
                         marginBottom: 0,
                       }}
-                      placeholder="Enter current password"
+                      placeholder={t('profileSection.currentPassword')}
                       value={currentPassword}
                       onChange={e => setCurrentPassword(e.target.value)}
                       autoComplete="current-password"
@@ -566,7 +563,7 @@
                         outline: 'none',
                         marginBottom: 0,
                       }}
-                      placeholder="Enter new password"
+                      placeholder={t('profileSection.newPassword')}
                       value={newPassword}
                       onChange={e => setNewPassword(e.target.value)}
                       autoComplete="new-password"
@@ -612,7 +609,7 @@
                         outline: 'none',
                         marginBottom: 0,
                       }}
-                      placeholder="Confirm new password"
+                      placeholder={t('profileSection.confirmNewPassword')}
                       value={confirmNewPassword}
                       onChange={e => setConfirmNewPassword(e.target.value)}
                       autoComplete="new-password"
@@ -676,7 +673,7 @@
                     }}
                     disabled={isSubmitting}
                   >
-                    Cancel
+                    {t('profileSection.cancel')}
                   </button>
                   <button
                     type="submit"
@@ -697,7 +694,7 @@
                     onMouseOut={e => (e.currentTarget.style.background = '#2563eb')}
                     disabled={isSubmitting}
                   >
-                    {isSubmitting ? t('common.loading') : 'Change Password'}
+                    {isSubmitting ? t('common.loading') : t('profileSection.changePasswordButton')}
                   </button>
                 </div>
               </form>
