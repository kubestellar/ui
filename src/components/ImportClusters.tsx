import WarningIcon from '@mui/icons-material/Warning';
import {
  Alert,
  AlertTitle,
  Box,
  Button,
  Dialog,
  DialogActions,
  DialogContent,
  DialogTitle,
  Snackbar,
  SxProps,
  Tab,
  Tabs,
  Theme,
} from '@mui/material';
import React, { ChangeEvent, useCallback, useEffect, useRef, useState } from 'react';
import { useTranslation } from 'react-i18next';
import { useClusterQueries } from '../hooks/queries/useClusterQueries';
import { api } from '../lib/api';
import useTheme from '../stores/themeStore';
import ApiUrlImportTab from './ApiUrlImportTab';
import KubeconfigImportTab from './KubeconfigImportTab';
import QuickConnectTab from './QuickConnectTab';

// Define the Colors interface for consistent typing across components
export interface Colors {
  primary: string;
  primaryLight: string;
  primaryDark: string;
  secondary: string;
  white: string;
  background: string;
  paper: string;
  text: string;
  textSecondary: string;
  border: string;
  success: string;
  warning: string;
  error: string;
  disabled: string;
  [key: string]: string; // Allow additional color properties
}

// Common styling objects
const commonInputSx: SxProps<Theme> = {
  mb: 2,
  input: { color: 'inherit' },
  label: { color: 'inherit' },
  fieldset: { borderColor: 'inherit' },
  '& .MuiInputLabel-root.Mui-focused': { color: 'inherit' },
};

interface Props {
  activeOption: string | null;
  setActiveOption: (option: string | null) => void;
  onCancel: () => void;
}

export interface CommandResponse {
  clusterName: string;
  token: string;
  command: string;
}

// Define a proper interface for Axios errors with specific types
interface AxiosErrorResponse {
  status: number;
  data: {
    error?: string;
    [key: string]: unknown;
  };
}

interface AxiosError extends Error {
  response?: AxiosErrorResponse;
  request?: unknown;
  config?: unknown;
}

// Add a debug helper function to log data structure
const debugLogData = (data: unknown, label = 'Data') => {
  console.log(`${label}:`, JSON.stringify(data, null, 2));
};

interface AbortOnboardingDialogProps {
  open: boolean;
  onClose: () => void;
  onConfirm: () => void;
}

const AbortOnboardingDialog: React.FC<AbortOnboardingDialogProps> = ({
  open,
  onClose,
  onConfirm,
}) => {
  const { t } = useTranslation();
  const theme = useTheme(state => state.theme);
  const backgroundColor = theme === 'dark' ? '#0F172A' : '#FFFFFF';
  const titleColor = theme === 'dark' ? '#FFFFFF' : '#000000';
  const alertBg = theme === 'dark' ? '#0F172A' : '#FFFFFF';
  const alertBorder = '#f57c00';
  return (
    <Dialog
      open={open}
      onClose={reason => {
        if (reason === 'backdropClick' || reason === 'escapeKeyDown') {
          return;
        }
        onClose();
      }}
      maxWidth="sm"
      disableEscapeKeyDown
      PaperProps={{
        sx: {
          backgroundColor,
          color: titleColor,
          border: 'none',
          outline: 'none',
        },
      }}
    >
      <DialogTitle
        sx={{
          display: 'flex',
          alignItems: 'center',
          color: titleColor,
          backgroundColor,
          border: 'none',
          outline: 'none',
        }}
      >
        <WarningIcon color="warning" sx={{ mr: 1 }} />
        {t('importClusters.abortDialog.title')}
      </DialogTitle>
      <DialogContent
        sx={{
          mt: 2,
          backgroundColor,
          border: 'none',
          outline: 'none',
        }}
      >
        <Alert
          severity="warning"
          variant="outlined"
          sx={{
            borderRadius: '8px',
            '& .MuiAlert-icon': { alignItems: 'center' },
            backgroundColor: alertBg,
            border: `1px solid ${alertBorder}`,
            outline: 'none',
            color: titleColor,
          }}
        >
          <AlertTitle>{t('common.warning')}</AlertTitle>
          {t('importClusters.abortDialog.warning')}
        </Alert>
      </DialogContent>
      <DialogActions
        sx={{
          p: 2,
          backgroundColor,
          border: 'none',
          outline: 'none',
        }}
      >
        <Button
          onClick={onClose}
          sx={{
            textTransform: 'none',
            color: titleColor,
            '&:hover': { backgroundColor: 'rgba(0, 0, 0, 0.04)' },
          }}
        >
          {t('importClusters.abortDialog.continue')}
        </Button>
        <Button
          onClick={onConfirm}
          color="error"
          variant="contained"
          sx={{
            textTransform: 'none',
            fontWeight: 500,
            '&:hover': { backgroundColor: '#d32f2f' },
          }}
        >
          {t('importClusters.abortDialog.confirm')}
        </Button>
      </DialogActions>
    </Dialog>
  );
};

const ImportClusters: React.FC<Props> = ({ activeOption, setActiveOption, onCancel }) => {
  const { t } = useTranslation();
  const theme = useTheme(state => state.theme);
  const textColor = theme === 'dark' ? 'white' : 'black';
  const bgColor = theme === 'dark' ? '#1F2937' : 'background.paper';
  const [showLogs, setShowLogs] = useState(false);
  const [onboardingStatus, setOnboardingStatus] = useState<
    'idle' | 'processing' | 'success' | 'failed'
  >('idle');
  const [onboardingError, setOnboardingError] = useState<string | null>(null);
  console.log('showLogs:', showLogs);
  // Define colors first, before any styling objects that use it
  const colors: Colors = {
    primary: '#2f86ff',
    primaryLight: '#9ad6f9',
    primaryDark: '#1a65cc',
    secondary: '#67c073',
    white: '#ffffff',
    background: theme === 'dark' ? '#0f172a' : '#ffffff',
    paper: theme === 'dark' ? '#1e293b' : '#f8fafc',
    text: theme === 'dark' ? '#f1f5f9' : '#1e293b',
    textSecondary: theme === 'dark' ? '#94a3b8' : '#64748b',
    border: theme === 'dark' ? '#334155' : '#e2e8f0',
    success: '#67c073',
    warning: '#ffb347',
    error: '#ff6b6b',
    disabled: theme === 'dark' ? '#475569' : '#94a3b8',
  };

  // State for non-manual tabs - removing fileType and editorContent since YAML tab is being removed
  const [selectedFile, setSelectedFile] = useState<File | null>(null);

  // Global form state
  const [formData, setFormData] = useState({
    clusterName: '',
    token: '',
    hubApiServer: '',
  });

  const [snackbar, setSnackbar] = useState<{
    open: boolean;
    message: string;
    severity: 'success' | 'error' | 'warning' | 'info';
  }>({
    open: false,
    message: '',
    severity: 'info',
  });

  const [manualCommand, setManualCommand] = useState<CommandResponse | null>(null);
  const [manualLoading, setManualLoading] = useState<boolean>(false);
  const [manualError, setManualError] = useState<string>('');
  const [showAbortDialog, setShowAbortDialog] = React.useState(false);
  const [onboardingStarted, setOnboardingStarted] = useState(false);

  const handleRequestAbort = () => {
    if (!onboardingStarted) {
      handleCancel();
    } else {
      setShowAbortDialog(true);
    }
  };

  const handleConfirmAbort = () => {
    setShowAbortDialog(false);

    setOnboardingStarted(false);
    handleCancel(); // or onCancel(), as appropriate
  };

  const handleCloseAbortDialog = () => {
    setShowAbortDialog(false);
  };
  // Add ref for scrolling to success alert
  const successAlertRef = useRef<HTMLDivElement>(null);

  // Effect to scroll to success alert when command is generated
  useEffect(() => {
    if (manualCommand && successAlertRef.current) {
      // Scroll the success alert into view with smooth behavior
      successAlertRef.current.scrollIntoView({
        behavior: 'smooth',
        block: 'start',
      });
    }
  }, [manualCommand]);

  // Update useEffect to handle initial tab selection with new order
  useEffect(() => {
    // If activeOption is null or invalid, set to first available tab (now "quickconnect")
    if (
      !activeOption ||
      (activeOption !== 'quickconnect' &&
        activeOption !== 'kubeconfig' &&
        activeOption !== 'apiurl')
    ) {
      setActiveOption('quickconnect');
    }
  }, [activeOption, setActiveOption]);

  // Update the state type to match the expected data structure
  const [availableClusters, setAvailableClusters] = useState<
    Array<{ name: string; cluster: string }>
  >([]);
  const [availableClustersLoading, setAvailableClustersLoading] = useState<boolean>(false);
  const [availableClustersError, setAvailableClustersError] = useState<string>('');

  // Add a flag to track if we've attempted to fetch clusters
  const [hasAttemptedFetch, setHasAttemptedFetch] = useState<boolean>(false);

  // Memoize the fetchAvailableClusters function to prevent infinite re-renders
  const fetchAvailableClusters = useCallback(async () => {
    if (availableClustersLoading) return; // Prevent multiple simultaneous requests

    setAvailableClustersLoading(true);
    setAvailableClustersError('');
    setHasAttemptedFetch(true);

    try {
      const response = await api.get('/api/clusters/available');
      // Debug log to inspect the data structure
      debugLogData(response.data, 'Available Clusters Response');

      // Handle different possible data structures
      let clusters = response.data || [];

      // If clusters is not an array, try to handle the structure appropriately
      if (!Array.isArray(clusters)) {
        if (typeof clusters === 'object') {
          // Convert object to array of objects with name/cluster properties
          clusters = Object.entries(clusters).map(([name, cluster]) => ({
            name,
            cluster: typeof cluster === 'string' ? cluster : name,
          }));
        } else {
          clusters = [];
        }
      }

      // Filter out the specific cluster names
      clusters = clusters.filter((cluster: { name: string }) => {
        const name = cluster.name || '';
        return !name.includes('k3d-kubeflex') && !name.includes('kind-kubeflex');
      });

      setAvailableClusters(clusters);
    } catch (error) {
      console.error('Error fetching available clusters:', error);
      setAvailableClustersError('Failed to load available clusters. Please try again later.');
    } finally {
      setAvailableClustersLoading(false);
    }
  }, [availableClustersLoading]);

  useEffect(() => {
    if (activeOption === 'quickconnect' && !hasAttemptedFetch && !availableClustersLoading) {
      fetchAvailableClusters();
    }
  }, [activeOption, hasAttemptedFetch, availableClustersLoading, fetchAvailableClusters]);

  // Reset fetch attempt flag when switching away from quickconnect
  useEffect(() => {
    if (activeOption !== 'quickconnect') {
      setHasAttemptedFetch(false);
    }
  }, [activeOption]);

  // Get the onboard mutation from useClusterQueries
  const { useOnboardCluster } = useClusterQueries();
  const onboardClusterMutation = useOnboardCluster();

  const handleGenerateCommand = async () => {
    if (!formData.clusterName.trim()) return;
    setOnboardingStarted(true);
    setManualError('');
    setManualLoading(true);

    const clusterName = formData.clusterName.trim();

    // Log the request data for debugging
    console.log('[DEBUG] Starting cluster onboarding process for:', clusterName);
    console.log('[DEBUG] Using hybrid approach:');
    console.log(`[DEBUG] - URL: /clusters/onboard?name=${encodeURIComponent(clusterName)}`);
    console.log(`[DEBUG] - Body: { clusterName: "${clusterName}" }`);

    try {
      // Use the onboardCluster mutation with both query parameter and request body
      await onboardClusterMutation.mutateAsync({
        clusterName: clusterName,
      });

      console.log('[DEBUG] Onboarding initiated successfully');

      setTimeout(() => {
        if (!manualCommand) {
          setManualCommand({
            clusterName: clusterName,
            token: '',
            command:
              'Cluster onboarded successfully! The cluster is now being added to the platform.',
          });
        }
      }, 5000);
    } catch (error) {
      console.error('[DEBUG] Cluster onboarding error details:', error);
      let errorMessage = 'An unknown error occurred.';
<<<<<<< HEAD
      setManualLoading(false);
      setOnboardingStatus('failed');
      setOnboardingError(errorMessage);
=======
>>>>>>> 91befc2c
      // Type guard to check if error is an Error object
      if (error instanceof Error) {
        // Log error object structure for debugging
        console.log(
          '[DEBUG] Error object structure:',
          JSON.stringify(error, Object.getOwnPropertyNames(error))
        );

        // Check if it's an Axios error with response data
        const axiosError = error as AxiosError;
        if (axiosError.response) {
          // Server responded with an error
          const status = axiosError.response.status;
          const responseData = axiosError.response.data;

          console.log('[DEBUG] API error response:', { status, data: responseData });

          if (status === 500) {
            if (responseData && responseData.error) {
              // If there's a specific error message from the server
              const serverError = responseData.error;
              console.log('[DEBUG] Server error message:', serverError);

              if (serverError.includes('Failed to get token')) {
                errorMessage =
                  'Could not onboard cluster. Please verify that:\n\n' +
                  '• The ITS hub cluster is running\n' +
                  '• You have proper permissions\n' +
                  "• The 'clusteradm' CLI tool is installed";
              } else if (serverError.includes('context')) {
                errorMessage =
                  "Could not find the required context 'its1'. Please ensure your kubeconfig is properly set up with the ITS hub context.";
              } else {
                errorMessage = `Server error: ${serverError}`;
              }
            } else {
              errorMessage =
                'The server encountered an error. Please verify that the ITS hub is running and accessible.';
            }
          } else if (status === 404) {
            errorMessage =
              'API endpoint not found. Please check if the service is properly deployed.';
            console.log('[DEBUG] 404 error - API endpoint not found');
          } else if (status === 401 || status === 403) {
            console.log('[DEBUG] Auth error:', status);
            setManualLoading(false);
            setSnackbar({
              open: true,
              message: 'Authorization failed. Please log in again.',
              severity: 'error',
            });
            return;
          } else {
            errorMessage = 'Request failed. Please try again later.';
            console.log('[DEBUG] Other status error:', status);
          }
        } else if (axiosError.request) {
          // Request was made but no response received
          console.log('[DEBUG] No response received:', axiosError.request);
          errorMessage =
            'No response received from server. Please check your network connection and verify the server is running.';
        } else {
          // Error in setting up the request
          console.log('[DEBUG] Request setup error:', error.message);
          errorMessage = `Error: ${error.message}`;
        }
      }

      setManualError(errorMessage);
      setManualLoading(false);

      // Added notification for WebSocket connection failure
      setSnackbar({
        open: true,
        message: 'Unable to connect to real-time logs. Please try again.',
        severity: 'error',
      });
    }
  };

  // File upload handler for YAML/Kubeconfig (if needed)
  const handleFileUpload = async () => {
    console.log('File upload triggered');
    // This is a placeholder
    if (selectedFile) {
      setSnackbar({
        open: true,
        message: t('importClusters.fileUpload.selected', { filename: selectedFile.name }),
        severity: 'info',
      });
    }
  };

  const handleCancel = () => {
    setSelectedFile(null);
    setManualCommand(null);
    setManualError('');
    setFormData({
      clusterName: '',
      token: '',
      hubApiServer: '',
    });
    setOnboardingStarted(false);
    onCancel();
  };

  const handleChange = (e: ChangeEvent<HTMLInputElement | HTMLSelectElement>) => {
    const target = e.target as HTMLInputElement | HTMLSelectElement; // Type assertion
    setFormData(prev => ({ ...prev, [target.name]: target.value }));
    if (activeOption === 'quickconnect' && target.name === 'clusterName') {
      setManualCommand(null);
      setManualError('');
    }
  };

  const tabContentStyles: SxProps<Theme> = {
    height: '100%',
    display: 'flex',
    flexDirection: 'column',
    gap: 2,
    border: 1,
    borderColor: 'divider',
    borderRadius: 1,
    p: 3,
    overflowY: 'auto',
    flexGrow: 1,
    minHeight: 0,
    bgcolor: theme === 'dark' ? 'rgba(255, 255, 255, 0.03)' : 'rgba(0, 0, 0, 0.02)',
  };

  // Enhanced styling objects - now defined after colors
  const enhancedTabContentStyles: SxProps<Theme> = {
    ...tabContentStyles,
    borderRadius: 2,
    boxShadow:
      theme === 'dark'
        ? 'inset 0 1px 3px 0 rgba(0, 0, 0, 0.3)'
        : 'inset 0 1px 3px 0 rgba(0, 0, 0, 0.06)',
    transition: 'all 0.2s ease-in-out',
    bgcolor: theme === 'dark' ? 'rgba(255, 255, 255, 0.03)' : 'rgba(0, 0, 0, 0.02)',
  };

  // Define a consistent button style object that will be used for all buttons
  const buttonStyles: SxProps<Theme> = {
    textTransform: 'none',
    fontWeight: 600,
    borderRadius: 1.5,
    py: 1.2,
    px: 3,
    boxShadow:
      theme === 'dark' ? '0 4px 6px -1px rgba(0, 0, 0, 0.2)' : '0 4px 6px -1px rgba(0, 0, 0, 0.1)',
    transition: 'all 0.2s ease',
    fontSize: '0.875rem',
    minWidth: '120px',
    height: '40px',
  };

  const primaryButtonStyles: SxProps<Theme> = {
    ...buttonStyles,
    bgcolor: colors.primary,
    color: colors.white,
    '&:hover': {
      bgcolor: colors.primaryDark,
      transform: 'translateY(-2px)',
      boxShadow:
        theme === 'dark'
          ? '0 6px 10px -1px rgba(0, 0, 0, 0.3)'
          : '0 6px 10px -1px rgba(0, 0, 0, 0.15)',
    },
    '&:active': {
      transform: 'translateY(0)',
    },
    '&.Mui-disabled': {
      bgcolor: theme === 'dark' ? 'rgba(255, 255, 255, 0.12)' : 'rgba(0, 0, 0, 0.12)',
      color: theme === 'dark' ? 'rgba(255, 255, 255, 0.3)' : 'rgba(0, 0, 0, 0.26)',
    },
  };

  const secondaryButtonStyles: SxProps<Theme> = {
    ...buttonStyles,
    bgcolor: 'transparent',
    color: textColor,
    border: 1,
    borderColor: theme === 'dark' ? 'rgba(255, 255, 255, 0.23)' : 'rgba(0, 0, 0, 0.23)',
    '&:hover': {
      bgcolor: theme === 'dark' ? 'rgba(255, 255, 255, 0.08)' : 'rgba(0, 0, 0, 0.04)',
      borderColor: theme === 'dark' ? 'rgba(255, 255, 255, 0.5)' : 'rgba(0, 0, 0, 0.5)',
      transform: 'translateY(-2px)',
      boxShadow:
        theme === 'dark'
          ? '0 4px 8px -2px rgba(0, 0, 0, 0.3)'
          : '0 4px 8px -2px rgba(0, 0, 0, 0.1)',
    },
    '&:active': {
      transform: 'translateY(0)',
    },
  };

  // First, add a clearManualCommand function to reset the command state
  const clearManualCommand = () => {
    setManualCommand(null);
    setManualError('');
  };

  return (
    <>
      <AbortOnboardingDialog
        open={showAbortDialog}
        onClose={handleCloseAbortDialog}
        onConfirm={handleConfirmAbort}
      />

      <Snackbar
        open={snackbar.open}
        autoHideDuration={5000}
        onClose={() => setSnackbar(prev => ({ ...prev, open: false }))}
        anchorOrigin={{ vertical: 'top', horizontal: 'center' }}
      >
        <Alert
          severity={snackbar.severity}
          sx={{
            borderRadius: 2,
            boxShadow:
              theme === 'dark' ? '0 8px 16px rgba(0, 0, 0, 0.4)' : '0 8px 16px rgba(0, 0, 0, 0.1)',
            '& .MuiAlert-icon': {
              fontSize: '1.5rem',
              mr: 1.5,
            },
            '& .MuiAlert-message': {
              fontSize: '0.95rem',
              fontWeight: 500,
            },
          }}
        >
          {snackbar.message}
        </Alert>
      </Snackbar>
      <Dialog
        open={!!activeOption}
        onClose={handleRequestAbort}
        maxWidth="lg"
        fullWidth
        PaperProps={{
          sx: {
            height: { xs: '90vh', sm: '85vh', md: '80vh' },
            display: 'flex',
            flexDirection: 'column',
            m: { xs: 0.5, sm: 1, md: 2 },
            bgcolor: bgColor,
            color: textColor,
            borderRadius: { xs: 1, sm: 2, md: 3 },
            overflow: 'hidden',
            boxShadow:
              theme === 'dark'
                ? '0 20px 25px -5px rgba(0, 0, 0, 0.8), 0 10px 10px -5px rgba(0, 0, 0, 0.5)'
                : '0 20px 25px -5px rgba(0, 0, 0, 0.2), 0 10px 10px -5px rgba(0, 0, 0, 0.1)',
            border: theme === 'dark' ? `1px solid ${colors.border}` : 'none',
            maxWidth: { sm: '98%', md: '95%', lg: '1000px' },
          },
        }}
        TransitionProps={{
          style: {
            transition: 'transform 0.3s ease-out, opacity 0.3s ease',
          },
        }}
      >
        <Box
          sx={{
            borderBottom: 1,
            borderColor: 'divider',
            p: { xs: 1, sm: 1.5, md: 2 },
            flex: '0 0 auto',
            display: 'flex',
            flexDirection: 'column',
            gap: 0.5,
            bgcolor: theme === 'dark' ? 'rgba(0, 0, 0, 0.2)' : 'rgba(0, 0, 0, 0.02)',
          }}
        >
          <Box sx={{ display: 'flex', justifyContent: 'space-between', alignItems: 'center' }}>
            <Box
              sx={{
                display: 'flex',
                alignItems: 'center',
                gap: 1,
                color: theme === 'dark' ? colors.primaryLight : colors.primary,
              }}
            >
              <Box
                sx={{
                  width: { xs: 32, sm: 36 },
                  height: { xs: 32, sm: 36 },
                  borderRadius: '10px',
                  display: 'flex',
                  alignItems: 'center',
                  justifyContent: 'center',
                  bgcolor:
                    theme === 'dark' ? 'rgba(47, 134, 255, 0.15)' : 'rgba(47, 134, 255, 0.1)',
                  boxShadow: '0 2px 4px rgba(0,0,0,0.1)',
                }}
              >
                <span
                  role="img"
                  aria-label={t('importClusters.icon.ariaLabel')}
                  style={{ fontSize: '1.25rem' }}
                >
                  ⚓
                </span>
              </Box>
              <Box>
                <Box
                  sx={{ fontSize: { xs: '1rem', sm: '1.1rem' }, fontWeight: 700, color: textColor }}
                >
                  {t('importClusters.title')}
                </Box>
                <Box
                  sx={{
                    fontSize: '0.75rem',
                    color: colors.textSecondary,
                    mt: 0.25,
                    display: { xs: 'none', sm: 'block' },
                  }}
                >
                  {t('importClusters.description')}
                </Box>
              </Box>
            </Box>
          </Box>
          <Tabs
            value={activeOption}
            onChange={(_event, newValue) => setActiveOption(newValue)}
            variant="scrollable"
            scrollButtons="auto"
            sx={{
              mt: 1.5,
              ml: 1.5,
              '& .MuiTabs-flexContainer': {
                gap: { xs: 1.5, sm: 2 },
              },
              '& .MuiTabs-indicator': {
                display: 'none',
              },
              '& .MuiTabs-scroller': {
                pl: 0.5,
                overflow: 'visible',
              },
              '& .MuiTab-root': {
                minWidth: 'auto',
                minHeight: { xs: 36, sm: 40 },
                px: { xs: 1.5, sm: 2 },
                py: { xs: 0.75, sm: 1 },
                mt: 0.5,
                mb: 0.5,
                color: colors.textSecondary,
                fontSize: { xs: '0.8rem', sm: '0.85rem' },
                fontWeight: 500,
                textTransform: 'none',
                transition: 'all 0.25s ease',
                borderRadius: '12px',
                position: 'relative',
                overflow: 'visible',
                border: '1px solid transparent !important',
                WebkitAppearance: 'none',
                outline: 'none !important',
                '&:focus': {
                  outline: 'none !important',
                  boxShadow: 'none !important',
                  border: '1px solid transparent !important',
                },
                '&:focus-visible': {
                  outline: 'none !important',
                  boxShadow: 'none !important',
                },
                WebkitTapHighlightColor: 'transparent',
                WebkitTouchCallout: 'none',
                '&::-webkit-focus-ring-color': {
                  color: 'transparent',
                },
                '&::before, &::after': {
                  content: '""',
                  display: 'none',
                },
                '@media not all and (min-resolution:.001dpcm)': {
                  '@supports (-webkit-appearance:none)': {
                    outline: 'none !important',
                    boxShadow: 'none !important',
                    borderColor: 'transparent !important',
                  },
                },

                '&:hover': {
                  backgroundColor:
                    theme === 'dark' ? 'rgba(255, 255, 255, 0.05)' : 'rgba(0, 0, 0, 0.03)',
                  color: theme === 'dark' ? colors.white : colors.primary,
                  borderColor:
                    theme === 'dark' ? 'rgba(255, 255, 255, 0.15)' : 'rgba(0, 0, 0, 0.1)',
                  '& .iconContainer': {
                    backgroundColor:
                      theme === 'dark' ? 'rgba(255, 255, 255, 0.1)' : 'rgba(0, 0, 0, 0.05)',
                    transform: 'scale(1.05)',
                  },
                },

                '&.Mui-selected': {
                  color: theme === 'dark' ? colors.white : colors.primary,
                  backgroundColor:
                    theme === 'dark' ? 'rgba(47, 134, 255, 0.08)' : 'rgba(47, 134, 255, 0.05)',
                  fontWeight: 600,
                  border: `1px solid ${colors.primary} !important`,
                  boxShadow:
                    theme === 'dark'
                      ? `0 0 8px ${colors.primary}40`
                      : `0 0 6px ${colors.primary}30`,
                  zIndex: 1,
                  position: 'relative',
                  '&:focus, &:focus-visible': {
                    outline: 'none !important',
                    border: `1px solid ${colors.primary} !important`,
                  },
                  '&::before, &::after': {
                    display: 'none !important',
                  },
                  '@media not all and (min-resolution:.001dpcm)': {
                    '@supports (-webkit-appearance:none)': {
                      border: `1px solid ${colors.primary} !important`,
                      outline: 'none !important',
                    },
                  },
                  '& .iconContainer': {
                    backgroundColor:
                      theme === 'dark' ? 'rgba(47, 134, 255, 0.2)' : 'rgba(47, 134, 255, 0.1)',
                    transform: 'scale(1.1)',
                    color: colors.primary,
                  },
                },
              },
            }}
          >
            <Tab
              label={
                <Box
                  sx={{
                    display: 'flex',
                    alignItems: 'center',
                    gap: 1,
                  }}
                >
                  <Box
                    className="iconContainer"
                    sx={{
                      width: 26,
                      height: 26,
                      borderRadius: '8px',
                      display: 'flex',
                      alignItems: 'center',
                      justifyContent: 'center',
                      bgcolor:
                        theme === 'dark' ? 'rgba(255, 255, 255, 0.08)' : 'rgba(0, 0, 0, 0.04)',
                      transition: 'all 0.25s ease',
                    }}
                  >
                    <span
                      role="img"
                      aria-label={t('importClusters.icons.quickConnect')}
                      style={{ fontSize: '0.9rem' }}
                    >
                      ⚡
                    </span>
                  </Box>
                  {t('importClusters.tabs.quickConnect')}
                </Box>
              }
              value="quickconnect"
            />
            <Tab
              label={
                <Box sx={{ display: 'flex', alignItems: 'center', gap: 1 }}>
                  <Box
                    className="iconContainer"
                    sx={{
                      width: 26,
                      height: 26,
                      borderRadius: '8px',
                      display: 'flex',
                      alignItems: 'center',
                      justifyContent: 'center',
                      bgcolor:
                        theme === 'dark' ? 'rgba(255, 255, 255, 0.08)' : 'rgba(0, 0, 0, 0.04)',
                      transition: 'all 0.25s ease',
                    }}
                  >
                    <span
                      role="img"
                      aria-label={t('importClusters.icons.kubeconfig')}
                      style={{ fontSize: '0.9rem' }}
                    >
                      📁
                    </span>
                  </Box>
                  {t('importClusters.tabs.kubeconfig')}
                </Box>
              }
              value="kubeconfig"
            />
            <Tab
              label={
                <Box sx={{ display: 'flex', alignItems: 'center', gap: 1 }}>
                  <Box
                    className="iconContainer"
                    sx={{
                      width: 26,
                      height: 26,
                      borderRadius: '8px',
                      display: 'flex',
                      alignItems: 'center',
                      justifyContent: 'center',
                      bgcolor:
                        theme === 'dark' ? 'rgba(255, 255, 255, 0.08)' : 'rgba(0, 0, 0, 0.04)',
                      transition: 'all 0.25s ease',
                    }}
                  >
                    <span
                      role="img"
                      aria-label={t('importClusters.icons.apiUrl')}
                      style={{ fontSize: '0.9rem' }}
                    >
                      🔗
                    </span>
                  </Box>
                  {t('importClusters.tabs.apiUrl')}
                </Box>
              }
              value="apiurl"
            />
          </Tabs>
        </Box>

        <DialogContent sx={{ p: 0, flex: 1, overflow: 'hidden' }}>
          <Box sx={{ height: '100%', display: 'flex', flexDirection: 'column' }}>
            <Box sx={{ flex: 1, overflow: 'auto', p: { xs: 1, sm: 1.5 } }}>
              {activeOption === 'kubeconfig' && (
                <KubeconfigImportTab
                  theme={theme}
                  colors={colors}
                  commonInputSx={commonInputSx}
                  enhancedTabContentStyles={enhancedTabContentStyles}
                  primaryButtonStyles={primaryButtonStyles}
                  secondaryButtonStyles={secondaryButtonStyles}
                  selectedFile={selectedFile}
                  setSelectedFile={setSelectedFile}
                  handleFileUpload={handleFileUpload}
                  handleCancel={handleRequestAbort}
                />
              )}

              {activeOption === 'apiurl' && (
                <ApiUrlImportTab
                  theme={theme}
                  colors={colors}
                  commonInputSx={commonInputSx}
                  enhancedTabContentStyles={enhancedTabContentStyles}
                  primaryButtonStyles={primaryButtonStyles}
                  secondaryButtonStyles={secondaryButtonStyles}
                  formData={formData}
                  setFormData={data => setFormData(prev => ({ ...prev, ...data }))}
                  handleCancel={handleRequestAbort}
                />
              )}

              {activeOption === 'quickconnect' && (
                <QuickConnectTab
                  theme={theme}
                  colors={colors}
                  commonInputSx={commonInputSx}
                  enhancedTabContentStyles={enhancedTabContentStyles}
                  primaryButtonStyles={primaryButtonStyles}
                  secondaryButtonStyles={secondaryButtonStyles}
                  formData={formData}
                  handleChange={handleChange}
                  handleGenerateCommand={handleGenerateCommand}
                  manualCommand={manualCommand}
                  manualLoading={manualLoading}
                  manualError={manualError}
                  availableClusters={availableClusters}
                  availableClustersLoading={availableClustersLoading}
                  availableClustersError={availableClustersError}
                  fetchAvailableClusters={fetchAvailableClusters}
                  clearManualCommand={clearManualCommand}
                  onCancel={handleRequestAbort}
                  snackbar={snackbar}
                  setSnackbar={setSnackbar}
                  successAlertRef={successAlertRef}
                  setManualCommand={setManualCommand}
                  setManualLoading={setManualLoading}
                  setShowLogs={setShowLogs}
                  showLogs
                  onboardingStatus={onboardingStatus}
                  setOnboardingStatus={setOnboardingStatus}
                  onboardingError={onboardingError}
                  setOnboardingError={setOnboardingError}
                />
              )}
            </Box>
          </Box>
        </DialogContent>
      </Dialog>
    </>
  );
};

export default ImportClusters;<|MERGE_RESOLUTION|>--- conflicted
+++ resolved
@@ -398,12 +398,9 @@
     } catch (error) {
       console.error('[DEBUG] Cluster onboarding error details:', error);
       let errorMessage = 'An unknown error occurred.';
-<<<<<<< HEAD
       setManualLoading(false);
       setOnboardingStatus('failed');
       setOnboardingError(errorMessage);
-=======
->>>>>>> 91befc2c
       // Type guard to check if error is an Error object
       if (error instanceof Error) {
         // Log error object structure for debugging
