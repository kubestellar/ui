--- conflicted
+++ resolved
@@ -1,8 +1,5 @@
-<<<<<<< HEAD
 import WarningIcon from '@mui/icons-material/Warning';
-=======
 import React, { useState, ChangeEvent, useRef, useEffect, useCallback } from 'react';
->>>>>>> 2a04fcfd
 import {
   Alert,
   AlertTitle,
@@ -18,17 +15,14 @@
   Tabs,
   Theme,
 } from '@mui/material';
-import React, { ChangeEvent, useEffect, useRef, useState } from 'react';
 import { useClusterQueries } from '../hooks/queries/useClusterQueries';
 import { api } from '../lib/api';
 import useTheme from '../stores/themeStore';
 import ApiUrlImportTab from './ApiUrlImportTab';
-<<<<<<< HEAD
 import KubeconfigImportTab from './KubeconfigImportTab';
 import ManualImportTab from './ManualImportTab';
-=======
 import QuickConnectTab from './QuickConnectTab';
->>>>>>> 2a04fcfd
+
 
 // Define the Colors interface for consistent typing across components
 export interface Colors {
