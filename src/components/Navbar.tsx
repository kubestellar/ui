<<<<<<< HEAD
import { Link } from 'react-router-dom'
=======
import { Link } from 'react-router-dom';
import { Sun, Moon } from 'lucide-react'
>>>>>>> ca53d0a6
import { api } from '../lib/api'
import { useChangeTheme } from "../hooks/useChangeTheme";


const Navbar = () => {

  const { toggleTheme, theme } = useChangeTheme();

  const generateLog = async () => {
    try {
      const response = await api.get('/api/log', {
        responseType: 'blob',
      })

      // Create a Blob from the response data
      const blob = new Blob([response.data], { type: 'text/plain' })
      const url = window.URL.createObjectURL(blob)

      // Create a link element
      const link = document.createElement('a')
      link.href = url
      link.setAttribute('download', 'kubestellarui.log')

      // Append to the document and trigger click
      document.body.appendChild(link)
      link.click()

      // Clean up
      link.parentNode?.removeChild(link)
      window.URL.revokeObjectURL(url)
    } catch (error) {
      console.error('Error generating log:', error)
      alert('Failed to generate log. Please try again.')
    }
  }

  return (
    <div className="navbar bg-base-100 w-full px-4 shadow-md">
      <div className="navbar-start">
        <div className="dropdown">
          <div tabIndex={0} role="button" className="btn btn-ghost lg:hidden">
            <svg
              xmlns="http://www.w3.org/2000/svg"
              className="h-5 w-5"
              fill="none"
              viewBox="0 0 24 24"
              stroke="currentColor">
              <path
                strokeLinecap="round"
                strokeLinejoin="round"
                strokeWidth="2"
                d="M4 6h16M4 12h8m-8 6h16" />
            </svg>
          </div>
          <ul
            tabIndex={0}
            className="menu menu-sm dropdown-content bg-base-100 rounded-box z-[1] mt-3 w-52 p-2 shadow">
            <li><Link to="/its">ITS</Link></li>
            <li><Link to="/wds">WDS</Link></li>
          </ul>
        </div>
        <Link to="/" className="btn btn-ghost text-xl">KubestellarUI</Link>
      </div>
      <div className="navbar-center hidden lg:flex">
        <ul className="menu menu-horizontal px-1">
          <li><Link to="/its">ITS</Link></li>
          <li><Link to="/wds">WDS</Link></li>
        </ul>
      </div>
      <div className="navbar-end space-x-2">

        <button onClick={toggleTheme} className="btn btn-ghost btn-circle rounded p-2">
          {theme === "dark" ? (
            <Sun className="w-6 h-6" />
          ) : (
            <Moon className="w-6 h-6" />
          )}
        </button>


        <button className="btn" onClick={generateLog}>Generate Log</button>


      </div>
    </div>
  )
}

export default Navbar<|MERGE_RESOLUTION|>--- conflicted
+++ resolved
@@ -1,9 +1,5 @@
-<<<<<<< HEAD
-import { Link } from 'react-router-dom'
-=======
 import { Link } from 'react-router-dom';
 import { Sun, Moon } from 'lucide-react'
->>>>>>> ca53d0a6
 import { api } from '../lib/api'
 import { useChangeTheme } from "../hooks/useChangeTheme";
 
