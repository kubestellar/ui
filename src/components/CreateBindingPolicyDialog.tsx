import React, { useState, useEffect } from "react";
import Editor from "@monaco-editor/react";
import yaml from "js-yaml";
import {
  Dialog,
  DialogContent,
  DialogTitle,
  DialogActions,
  Button,
  Tabs,
  Tab,
  Box,
  Alert,
  AlertTitle,
  TextField,
  Snackbar,
  Typography,
  CircularProgress,
} from "@mui/material";
<<<<<<< HEAD
import useTheme from "../stores/themeStore";
=======
import { ThemeContext } from "../context/ThemeContext";
import { api } from "../lib/api";
>>>>>>> fa6a9313

interface PolicyData {
  name: string;
  workload: string;
  yaml: string;
}

interface YamlMetadata {
  metadata?: {
    name?: string;
  };
}

interface CreateBindingPolicyDialogProps {
  open: boolean;
  onClose: () => void;
  onCreatePolicy: (policyData: PolicyData) => void;
}

// Add confirmation dialog
const CancelConfirmationDialog: React.FC<{
  open: boolean;
  onClose: () => void;
  onConfirm: () => void;
}> = ({ open, onClose, onConfirm }) => (
  <Dialog open={open} onClose={onClose}>
    <DialogTitle>Cancel Policy Creation</DialogTitle>
    <DialogContent>
      <Alert severity="warning">
        <AlertTitle>Warning</AlertTitle>
        Are you sure you want to cancel? All changes will be lost.
      </Alert>
    </DialogContent>
    <DialogActions>
      <Button onClick={onClose}>Continue Editing</Button>
      <Button onClick={onConfirm} color="error" variant="contained">
        Yes, Cancel
      </Button>
    </DialogActions>
  </Dialog>
);

const CreateBindingPolicyDialog: React.FC<CreateBindingPolicyDialogProps> = ({
  open,
  onClose,
  onCreatePolicy,
}) => {
  const defaultYamlTemplate = `apiVersion: control.kubestellar.io/v1alpha1
kind: BindingPolicy
metadata:
  name: example-binding-policy
  namespace: default
spec:
  clusterSelectors:
    - matchLabels:
        kubernetes.io/cluster-name: cluster1
    - matchLabels:
        kubernetes.io/cluster-name: cluster2
  downsync:
    - apiGroup: "apps"
      resources: ["Deployment"]
      namespaces: ["default"]`;

  const [activeTab, setActiveTab] = useState<string>("yaml");
  const [editorContent, setEditorContent] =
    useState<string>(defaultYamlTemplate);
  const [selectedFile, setSelectedFile] = useState<File | null>(null);
  const [fileContent, setFileContent] = useState<string>("");
  const [policyName, setPolicyName] = useState<string>("");
  const [error, setError] = useState<string>("");
  const [showCancelConfirmation, setShowCancelConfirmation] = useState(false);
  const [isLoading, setIsLoading] = useState(false);

  const handleTabChange = (_event: React.SyntheticEvent, value: string) => {
    setActiveTab(value);
    if (value === "yaml" && !editorContent) {
      setEditorContent(defaultYamlTemplate);
    }
  };

  const handleFileChange = async (
    event: React.ChangeEvent<HTMLInputElement>
  ) => {
    const file = event.target.files?.[0];
    if (file) {
      setSelectedFile(file);
      const reader = new FileReader();
      reader.onload = (e) => {
        const result = e.target?.result;
        if (typeof result === "string") {
          setFileContent(result);
          try {
            const parsedYaml = yaml.load(result) as YamlMetadata;
            if (parsedYaml?.metadata?.name) {
              setPolicyName(parsedYaml.metadata.name);
            }
          } catch (e) {
            console.error("Error parsing YAML:", e);
          }
        }
      };
      reader.readAsText(file);
    }
  };

  const validateYaml = (content: string): boolean => {
    try {
      const parsedYaml = yaml.load(content) as YamlMetadata;

      // Check for required fields
      if (!parsedYaml) {
        setError("YAML content is empty or invalid");
        return false;
      }

      if (!parsedYaml.metadata) {
        setError("YAML must include metadata section");
        return false;
      }

      if (!parsedYaml.metadata.name) {
        setError("YAML must include metadata.name field");
        return false;
      }

      // Update policy name from YAML if needed
      if (parsedYaml.metadata.name !== policyName) {
        setPolicyName(parsedYaml.metadata.name);
      }

      return true;
    } catch (e) {
      if (e instanceof Error) {
        setError(`Invalid YAML format: ${e.message}`);
      } else {
        setError("Invalid YAML format");
      }
      return false;
    }
  };

  const handleCreate = async () => {
    const content = activeTab === "yaml" ? editorContent : fileContent;
    if (!content) {
      setError("YAML content is required");
      return;
    }

    if (!validateYaml(content)) {
      return;
    }

    setIsLoading(true);
    try {
      // Create FormData object
      const formData = new FormData();

      if (activeTab === "yaml") {
        const yamlBlob = new Blob([editorContent], {
          type: "application/x-yaml",
        });
        formData.append("bpYaml", yamlBlob, `${policyName}.yaml`);
      } else {
        if (selectedFile) {
          formData.append("bpYaml", selectedFile);
        }
      }

      // Use the api instance for the request
      const response = await api.post("/api/bp/create", formData, {
        headers: {
          "Content-Type": "multipart/form-data",
        },
      });

      console.log("Policy created successfully:", response.data);

      // Call the onCreatePolicy callback with the created policy data
      onCreatePolicy({
        name: policyName,
        workload: "default-workload",
        yaml: content,
      });

      // Reset form
      setEditorContent(defaultYamlTemplate);
      setPolicyName("");
      setSelectedFile(null);
      setFileContent("");
      onClose();
    } catch (error) {
      console.error("Error creating binding policy:", error);
      setError(
        error instanceof Error
          ? error.message
          : "Failed to create binding policy"
      );
    } finally {
      setIsLoading(false);
    }
  };

  useEffect(() => {
    if (open) {
      setEditorContent(defaultYamlTemplate);
      setPolicyName("");
      setSelectedFile(null);
      setFileContent("");
      setError("");
    }
  }, [open, defaultYamlTemplate]);

  // Extract policy name from the YAML content when it changes
  useEffect(() => {
    if (activeTab === "yaml" && editorContent) {
      try {
        const parsedYaml = yaml.load(editorContent) as YamlMetadata;
        if (parsedYaml?.metadata?.name) {
          setPolicyName(parsedYaml.metadata.name);
        }
      } catch (e) {
        // Don't show error here, just don't update the policy name
        console.debug("Error parsing YAML while typing:", e);
      }
    }
  }, [activeTab, editorContent]);

  const handleCancelClick = () => {
    if (
      activeTab === "yaml"
        ? editorContent !== defaultYamlTemplate
        : fileContent || policyName
    ) {
      setShowCancelConfirmation(true);
    } else {
      onClose();
    }
  };

  const handleConfirmCancel = () => {
    setShowCancelConfirmation(false);
    onClose();
  };

  const theme = useTheme((state) => state.theme)
  const isDarkTheme = theme === "dark";
  const bgColor = isDarkTheme ? "#1F2937" : "background.paper";
  const textColor = isDarkTheme ? "white" : "black";
  const helperTextColor = isDarkTheme
    ? "rgba(255, 255, 255, 0.7)"
    : "rgba(0, 0, 0, 0.6)";

  return (
    <>
      <Dialog
        open={open}
        onClose={handleCancelClick}
        maxWidth="lg"
        fullWidth
        PaperProps={{
          sx: {
            height: "80vh",
            display: "flex",
            flexDirection: "column",
            m: 2,
            bgcolor: bgColor,
            color: textColor,
          },
        }}
      >
        <DialogTitle
          sx={{
            borderBottom: 1,
            borderColor: "divider",
            p: 2,
            flex: "0 0 auto",
          }}
        >
          Create Binding Policy
        </DialogTitle>

        <DialogContent
          sx={{
            p: 0,
            flex: 1,
            overflow: "hidden",
          }}
        >
          <Box
            sx={{
              height: "100%",
              display: "flex",
              flexDirection: "column",
            }}
          >
            <Box sx={{ p: 2 }}>
              <Alert severity="info">
                <AlertTitle>
                  Create a binding policy by providing YAML configuration or
                  uploading a file.
                </AlertTitle>
              </Alert>
            </Box>

            <Box sx={{ px: 2 }}>
              <TextField
                fullWidth
                label="Binding Policy Name"
                value={policyName}
                onChange={(e) => setPolicyName(e.target.value)}
                required
                sx={{
                  my: 2,
                  "& .MuiInputBase-input": { color: textColor },
                  "& .MuiInputLabel-root": { color: textColor },
                  "& .MuiOutlinedInput-notchedOutline": {
                    borderColor: "divider",
                  },
                  "& .MuiFormHelperText-root": {
                    color: helperTextColor,
                  },
                }}
                InputProps={{
                  readOnly: true,
                }}
                helperText="Policy name is extracted from YAML metadata.name"
              />
            </Box>

            <Tabs
              value={activeTab}
              onChange={handleTabChange}
              sx={{
                borderBottom: 1,
                borderColor: "divider",
                "& .MuiTab-root": {
                  color: textColor,
                  "&.Mui-selected": {
                    color: "primary.main",
                  },
                },
              }}
            >
              <Tab label="Create from YAML" value="yaml" />
              <Tab label="Upload File" value="file" />
            </Tabs>

            <Box
              sx={{
                flex: 1,
                overflow: "auto",
                p: 2,
              }}
            >
              {activeTab === "yaml" && (
                <Box
                  sx={{
                    height: "100%",
                    display: "flex",
                    flexDirection: "column",
                  }}
                >
                  <Editor
                    height="100%"
                    language="yaml"
                    value={editorContent}
                    theme={isDarkTheme ? "vs-dark" : "light"}
                    options={{
                      minimap: { enabled: false },
                      fontSize: 14,
                      lineNumbers: "on",
                      scrollBeyondLastLine: false,
                      automaticLayout: true,
                    }}
                    onChange={(value) => setEditorContent(value || "")}
                  />
                </Box>
              )}

              {activeTab === "file" && (
                <Box
                  sx={{
                    height: "100%",
                    border: "2px dashed",
                    borderColor: "divider",
                    borderRadius: 1,
                    display: "flex",
                    alignItems: "center",
                    justifyContent: "center",
                  }}
                >
                  <Box sx={{ textAlign: "center" }}>
                    <Button
                      variant="contained"
                      component="label"
                      sx={{ mb: 2 }}
                    >
                      Choose YAML file
                      <input
                        type="file"
                        hidden
                        accept=".yaml,.yml"
                        onChange={handleFileChange}
                      />
                    </Button>
                    {selectedFile && (
                      <Typography>
                        Selected file: {selectedFile.name}
                      </Typography>
                    )}
                  </Box>
                </Box>
              )}
            </Box>

            <DialogActions
              sx={{
                p: 2,
                borderTop: 1,
                borderColor: "divider",
                bgcolor: bgColor,
              }}
            >
              <Button onClick={handleCancelClick} disabled={isLoading}>
                Cancel
              </Button>
              <Button
                variant="contained"
                onClick={handleCreate}
                color="primary"
                disabled={
                  isLoading ||
                  !policyName ||
                  (activeTab === "yaml" ? !editorContent : !fileContent)
                }
                sx={{
                  bgcolor: "#1976d2 !important",
                  color: "#fff !important",
                  "&:hover": {
                    bgcolor: "#1565c0 !important",
                  },
                  "&:disabled": {
                    bgcolor: "rgba(25, 118, 210, 0.5) !important",
                    color: "rgba(255, 255, 255, 0.7) !important",
                  },
                }}
              >
                {isLoading ? (
                  <Box sx={{ display: "flex", alignItems: "center" }}>
                    <CircularProgress size={20} sx={{ mr: 1 }} />
                    Creating...
                  </Box>
                ) : (
                  "Create Policy"
                )}
              </Button>
            </DialogActions>
          </Box>
        </DialogContent>
      </Dialog>

      <CancelConfirmationDialog
        open={showCancelConfirmation}
        onClose={() => setShowCancelConfirmation(false)}
        onConfirm={handleConfirmCancel}
      />

      <Snackbar
        open={!!error}
        autoHideDuration={6000}
        onClose={() => setError("")}
        anchorOrigin={{ vertical: "bottom", horizontal: "center" }}
      >
        <Alert
          severity="error"
          onClose={() => setError("")}
          sx={{ width: "100%" }}
        >
          {error}
        </Alert>
      </Snackbar>
    </>
  );
};

export default CreateBindingPolicyDialog;<|MERGE_RESOLUTION|>--- conflicted
+++ resolved
@@ -17,12 +17,8 @@
   Typography,
   CircularProgress,
 } from "@mui/material";
-<<<<<<< HEAD
 import useTheme from "../stores/themeStore";
-=======
-import { ThemeContext } from "../context/ThemeContext";
 import { api } from "../lib/api";
->>>>>>> fa6a9313
 
 interface PolicyData {
   name: string;
