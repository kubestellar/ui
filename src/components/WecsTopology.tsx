--- conflicted
+++ resolved
@@ -1569,7 +1569,6 @@
               anchorReference="anchorPosition"
               anchorPosition={contextMenu ? { top: contextMenu.y, left: contextMenu.x } : undefined}
               PaperProps={{
-<<<<<<< HEAD
                 sx: {
                   backgroundColor: theme === "dark" ? "#0F172A" : "#ffffff",
                   color: theme === "dark" ? "#ffffff" : "#000000",
@@ -1588,32 +1587,11 @@
                       ? "rgba(255, 255, 255, 0.08)"
                       : "rgba(0, 0, 0, 0.04)"
                   }
-=======
-                style: {
-                  backgroundColor: theme === 'dark' ? '#1F2937' : '#fff',
-                  color: theme === 'dark' ? '#fff' : 'inherit',
-                  boxShadow:
-                    theme === 'dark'
-                      ? '0 4px 20px rgba(0, 0, 0, 0.5)'
-                      : '0 4px 20px rgba(0, 0, 0, 0.15)',
-                },
-              }}
-            >
-              <MenuItem
-                onClick={() => handleMenuAction('Details')}
-                sx={{
-                  color: theme === 'dark' ? '#fff' : 'inherit',
-                  '&:hover': {
-                    backgroundColor:
-                      theme === 'dark' ? 'rgba(255, 255, 255, 0.08)' : 'rgba(0, 0, 0, 0.04)',
-                  },
->>>>>>> bc8f2135
                 }}
               >
                 Details
               </MenuItem>
-<<<<<<< HEAD
-
+              
               <MenuItem
                 onClick={() => handleMenuAction("Details")}
                 sx={{
@@ -1623,22 +1601,10 @@
                       ? "rgba(255, 255, 255, 0.08)"
                       : "rgba(0, 0, 0, 0.04)"
                   }
-=======
-              <MenuItem
-                onClick={() => handleMenuAction('Edit')}
-                sx={{
-                  color: theme === 'dark' ? '#fff' : 'inherit',
-                  '&:hover': {
-                    backgroundColor:
-                      theme === 'dark' ? 'rgba(255, 255, 255, 0.08)' : 'rgba(0, 0, 0, 0.04)',
-                  },
->>>>>>> bc8f2135
                 }}
               >
                 Edit
               </MenuItem>
-<<<<<<< HEAD
-
               {contextMenu.nodeType === "pod" && 
                contextMenu.nodeId && 
                contextMenu.nodeId.startsWith("pod:") &&
@@ -1658,25 +1624,6 @@
               </MenuItem>
 
               )}
-=======
-              {contextMenu.nodeType === 'pod' &&
-                contextMenu.nodeId &&
-                contextMenu.nodeId.startsWith('pod:') &&
-                nodes.find(n => n.id === contextMenu.nodeId)?.data?.isDeploymentOrJobPod && (
-                  <MenuItem
-                    onClick={() => handleMenuAction('Logs')}
-                    sx={{
-                      color: theme === 'dark' ? '#fff' : 'inherit',
-                      '&:hover': {
-                        backgroundColor:
-                          theme === 'dark' ? 'rgba(255, 255, 255, 0.08)' : 'rgba(0, 0, 0, 0.04)',
-                      },
-                    }}
-                  >
-                    Logs
-                  </MenuItem>
-                )}
->>>>>>> bc8f2135
             </Menu>
           )}
         </Box>
