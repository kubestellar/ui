import { useState } from "react";
import {
  Dialog,
  DialogTitle,
  DialogContent,
  DialogActions,
  Button,
  Table,
  TableHead,
  TableRow,
  TableCell,
  TableBody,
  IconButton,
  Menu,
  MenuItem,
  Snackbar,
  Alert,
  TextField,
  Box,
  Typography,
  Paper,
} from "@mui/material";

import { FaCircle } from "react-icons/fa";
import { FiChevronDown, FiChevronUp, FiMoreVertical } from "react-icons/fi";
import Editor from "@monaco-editor/react";
import axios from "axios";
<<<<<<< HEAD
import { Info } from "lucide-react";
import LogModal from "./LogModal";
import yaml from "js-yaml";
=======
import { Info } from "lucide-react"; 
import LogModal from "./LogModal";
import yaml from "js-yaml"; 
>>>>>>> ef24179d

interface Workload {
  name: string;
  kind: string;
  namespace: string;
  creationTime: string;
  image: string;
  label: string;
<<<<<<< HEAD
  replicas: number;
}

interface DeploymentConfig {
  metadata: {
    namespace: string;
    name: string;
  };
  spec: {
    replicas?: number;
    template: {
      spec: {
        containers: {
          image: string;
        }[];
      };
    };
  };
=======
  replicas: number;  
>>>>>>> ef24179d
}


interface Props {
  title: string;
  workloads: Workload[];
  setSelectedDeployment: (workload: Workload | null) => void;
}

<<<<<<< HEAD
const DeploymentTable = ({ title, workloads, setSelectedDeployment }: Props) => {
=======
const DeploymentTable = ({ title, workloads,  setSelectedDeployment }: Props) => {
     
>>>>>>> ef24179d
  const [showDetails, setShowDetails] = useState(true);
  const [menuOpen, setMenuOpen] = useState<number | null>(null);
  const [menuAnchorEl, setMenuAnchorEl] = useState<HTMLElement | null>(null);
  const [editYaml, setEditYaml] = useState(false);
  const [yamlData, setYamlData] = useState<string>("");
  const [selectedLog, setSelectedLog] = useState<{ namespace: string; deployment: string } | null>(null);
  const [scaleModalOpen, setScaleModalOpen] = useState(false);
  const [selectedWorkload, setSelectedWorkload] = useState<Workload | null>(null);
  const [replicaCount, setReplicaCount] = useState<number>();
  const [desiredReplicas, setDesiredReplicas] = useState<number>(1);
  const [deleteModalOpen, setDeleteModalOpen] = useState(false);
  const [error, setError] = useState<string>("");

  // const navigate = useNavigate();

<<<<<<< HEAD
  // Menu dropdown
  const handleMenuClick = (event: React.MouseEvent, index: number) => {
    setMenuAnchorEl(event.currentTarget as HTMLElement);
    setMenuOpen(index);
  };

  const handleMenuClose = () => {
    setMenuAnchorEl(null);
    setMenuOpen(null);
  };

  // Handle Edit Click (Open YAML Editor Modal)
  const handleEditClick = async (workload: Workload) => {
    setMenuOpen(null);
    setSelectedWorkload(workload);

    try {
      const response = await axios.get(
        `http://localhost:4000/api/wds/${workload.name}?namespace=${workload.namespace}`
      );
      const fullDeployment = response.data;

      const fetchedYaml = `
apiVersion: ${fullDeployment.apiVersion || "apps/v1"}
kind: ${fullDeployment.kind || "Deployment"}
metadata:
  name: ${fullDeployment.metadata?.name || "unknown-deployment"}
  namespace: ${fullDeployment.metadata?.namespace || "default"}
spec:
  replicas: ${fullDeployment.spec?.replicas ?? 1}
  selector:
    matchLabels:
      app: ${fullDeployment.spec?.selector?.matchLabels?.app || "unknown-label"}
  template:
    metadata:
      labels:
        app: ${fullDeployment.spec?.template?.metadata?.labels?.app || "unknown-label"}
    spec:
      containers:
        - name: ${fullDeployment.spec?.template?.spec?.containers?.[0]?.name || "unknown-container"}
          image: ${fullDeployment.spec?.template?.spec?.containers?.[0]?.image || "nginx:latest"}
          ports:
            - containerPort: ${
              fullDeployment.spec?.template?.spec?.containers?.[0]?.ports?.[0]?.containerPort || 80
            }`;

      setYamlData(fetchedYaml);
      setEditYaml(true);
    } catch (error) {
      console.error("Error fetching full deployment data:", error);
      setError("Failed to fetch deployment data.");
    }
  };

  // Handle Save Click (Update Deployment)
  const handleSave = async () => {
    try {
      if (!yamlData || !selectedWorkload) {
        setError("Invalid data.");
        return;
      }

      const parsedYaml = yaml.load(yamlData) as DeploymentConfig;
      const updatedDeployment = {
        namespace: parsedYaml.metadata.namespace,
        name: parsedYaml.metadata.name,
        image: parsedYaml.spec.template.spec.containers[0].image,
        replicas: parsedYaml.spec.replicas || 1,
      };

      await axios.put(
        "http://localhost:4000/api/wds/update",
        updatedDeployment,
        { headers: { "Content-Type": "application/json" } }
      );

      alert(`✅ Deployment "${updatedDeployment.name}" updated successfully!`);
      setSelectedWorkload((prev) => (prev ? { ...prev, replicas: updatedDeployment.replicas } : null));
      setEditYaml(false);
    } catch (error: unknown) {
      console.error("Error updating deployment:", error);
    }
  };

  // Handle Scaling
  const handleScaleClick = async (workload: Workload) => {
    setSelectedWorkload(workload);
    setMenuOpen(null);

    try {
      const response = await axios.get(
        `http://localhost:4000/api/wds/${workload.name}?namespace=${workload.namespace}`
      );
      const currentReplicas = response.data?.spec?.replicas ?? workload.replicas;
      setReplicaCount(currentReplicas);
      setScaleModalOpen(true);
    } catch (error) {
      console.error("Error fetching replica count:", error);
      setError("Failed to fetch replica count.");
    }
  };

  // Handle Scale Save (Update Replicas Only)
  const handleScaleSave = async () => {
    try {
      if (!selectedWorkload || desiredReplicas === undefined) {
        setError("Please select a workload and set the desired replicas.");
        return;
      }

      const scaleUpdate = {
        namespace: selectedWorkload.namespace,
        name: selectedWorkload.name,
        replicas: desiredReplicas,
      };

      await axios.put(
        "http://localhost:4000/api/wds/update",
        scaleUpdate,
        { headers: { "Content-Type": "application/json" } }
      );

      alert(`✅ Deployment "${scaleUpdate.name}" scaled to ${scaleUpdate.replicas} replicas successfully!`);
      setScaleModalOpen(false);
    } catch (error) {
      console.error("Error updating replicas:", error);
      setError("Failed to update replicas.");
    }
  };

  // Handle Delete Click
  const handleDeleteClick = (workload: Workload) => {
    setSelectedWorkload(workload);
    setDeleteModalOpen(true);
    setMenuOpen(null);
  };

  // Confirm Delete
  const confirmDelete = async () => {
    if (!selectedWorkload) return;

    try {
        await axios.delete("http://localhost:4000/api/wds/delete", {
        data: {
          name: selectedWorkload.name,
          namespace: selectedWorkload.namespace,
        },
        headers: { "Content-Type": "application/json" },
      });

      alert(`Deployment ${selectedWorkload.name} deleted successfully!`);
      window.location.reload();
    } catch (error) {
      console.error("Failed to delete deployment:", error);
      setError("Failed to delete deployment.");
    }
=======
    // menu dropdown
    const handleMenuClick = (event: React.MouseEvent, index: number) => {
      event.stopPropagation();
      const rect = (event.target as HTMLElement).getBoundingClientRect();
      
      const menuWidth = menuRef.current?.offsetWidth || 150;
      const menuHeight = menuRef.current?.offsetHeight || 150;
      const bottomSpace = window.innerHeight - rect.bottom;
      let topPosition = rect.bottom + 8; // Default: place below
      let leftPosition = rect.left - 100;
    
      if (bottomSpace < menuHeight) {
        // Not enough space below, place above
        topPosition = rect.top - menuHeight - 8;
      }
    
      // Prevent menu from overflowing off the right edge
      if (rect.left + menuWidth > window.innerWidth) {
        leftPosition = window.innerWidth - menuWidth - 10; // 10px padding
      }
    
      setMenuPosition({ top: topPosition, left: leftPosition });
      setMenuOpen(menuOpen === index ? null : index);
    };
  
    // Handle Edit Click (Open YAML Editor Modal)
    const handleEditClick = async (workload: Workload) => {
      setMenuOpen(null);
      setSelectedWorkload(workload);

      try {
        // Fetch full deployment details
        const response = await axios.get(
          `http://localhost:4000/api/wds/${workload.name}?namespace=${workload.namespace}`
        );

        console.log("Full Deployment Data:", response.data); // Debug API response

        const fullDeployment = response.data;

        // Ensure correct YAML generation by handling missing fields
        const fetchedYaml = `
    apiVersion: ${fullDeployment.apiVersion || "apps/v1"}
    kind: ${fullDeployment.kind || "Deployment"}
    metadata:
      name: ${fullDeployment.metadata?.name || "unknown-deployment"}
      namespace: ${fullDeployment.metadata?.namespace || "default"}
    spec:
      replicas: ${fullDeployment.spec?.replicas ?? 1}  # Default to 1 if undefined
      selector:
        matchLabels:
          app: ${fullDeployment.spec?.selector?.matchLabels?.app || "unknown-label"}
      template:
        metadata:
          labels:
            app: ${fullDeployment.spec?.template?.metadata?.labels?.app || "unknown-label"}
        spec:
          containers:
            - name: ${fullDeployment.spec?.template?.spec?.containers?.[0]?.name || "unknown-container"}
              image: ${fullDeployment.spec?.template?.spec?.containers?.[0]?.image || "nginx:latest"}  # Default image
              ports:
                - containerPort: ${
                  fullDeployment.spec?.template?.spec?.containers?.[0]?.ports?.[0]?.containerPort || 80
                }`;

        console.log("Generated YAML:", fetchedYaml); // Debug YAML output

        setYamlData(fetchedYaml);
        setEditYaml(true);
      } catch (error) {
        console.error("Error fetching full deployment data:", error);
      }
    };

    // Handle Save Click (Update Deployment)
    const handleSave = async () => {
      try {
        if (!yamlData || !selectedWorkload) {
          alert("Invalid data.");
          return;
        }

        // Parse YAML to extract values
        interface ParsedDeployment {
          metadata: {
            namespace: string;
            name: string;
          };
          spec: {
            replicas?: number;
            template: {
              spec: {
                containers: { image: string }[];
              };
            };
          };
        }
        
        const parsedYaml = yaml.load(yamlData) as ParsedDeployment;
        

        // Construct API request body
        const updatedDeployment = {
          namespace: parsedYaml.metadata.namespace,
          name: parsedYaml.metadata.name,
          image: parsedYaml.spec.template.spec.containers[0].image,
          replicas: parsedYaml.spec.replicas || 1, // Ensure replicas always exist
        };

        console.log("Updating Deployment:", updatedDeployment);

        // Send PUT request to update deployment
        const response = await axios.put(
          "http://localhost:4000/api/wds/update",
          updatedDeployment,
          {
            headers: { "Content-Type": "application/json" },
          }
        );

        console.log("Update Response:", response.data);
        alert(`✅ Deployment "${updatedDeployment.name}" updated successfully!`);

        // Update workloads list with new replicas count
        setSelectedWorkload((prev) => (prev ? { ...prev, replicas: updatedDeployment.replicas } : null));

        // Close modal after successful update
        setEditYaml(false);
      } catch (error: unknown) {
        if (axios.isAxiosError(error)) {
          console.error("❌ Error updating deployment:", error.response?.data?.message || error.message);
          alert(`⚠️ Failed to update deployment: ${error.response?.data?.message || error.message}`);
        } else {
          console.error("❌ Unexpected error:", error);
          alert("❌ An unexpected error occurred.");
        }
      }
      
    };

    // Handle Scaling
    const handleScaleClick = async (workload: Workload) => {
      try {
        // Set the selected workload first (prepares modal content)
        setSelectedWorkload(workload);
    
        // Fetch the latest replica count from the API
        const response = await axios.get(
          `http://localhost:4000/api/wds/${workload.name}?namespace=${workload.namespace}`
        );
    
        console.log("Replica Data from API:", response.data);
    
        // Ensure replicas exist in the response
        const currentReplicas = response.data?.spec?.replicas ?? workload.replicas;
    
        console.log("Setting Replica Count:", currentReplicas);
    
        // First, delay the replica count update
        setTimeout(() => {
          setReplicaCount(currentReplicas);
    
          // After replica count is updated, wait another 500ms to open modal
          setTimeout(() => {
            setScaleModalOpen(true);
          }, 500); // Delay before opening modal
    
        }, 500); // Delay before setting replica count
    
      } catch (error) {
        console.error("Error fetching replica count:", error);
      }
    };

    // Handle Scale Save (Update Replicas Only)
    const handleScaleSave = async () => {
        try {
          if (!selectedWorkload || desiredReplicas === undefined) {
            alert("Please select a workload and set the desired replicas.");
            return;
          }

          const scaleUpdate = {
            namespace: selectedWorkload.namespace,
            name: selectedWorkload.name,
            replicas: desiredReplicas, // Use user input for desired replicas
          };

          console.log("Scaling Deployment:", scaleUpdate);

          // Send PUT request to update replicas
          const response = await axios.put(
          "http://localhost:4000/api/wds/update",
            scaleUpdate,
            {
              headers: { "Content-Type": "application/json" },
            }
          );

          console.log("Scale Update Response:", response.data);
          alert(`✅ Deployment "${scaleUpdate.name}" scaled to ${scaleUpdate.replicas} replicas successfully!`);
          
          // Close modal after successful update
          setScaleModalOpen(false);
        } catch (error) {
          console.error("Error updating replicas:", error);
          alert("❌ Failed to update replicas. Check console for details.");
        }
    };

    // handel delete button
    const handleDeleteClick = (workload: Workload) => {
      setSelectedWorkload(workload);
      setDeleteModalOpen(true);
      setMenuOpen(null);
    };

    // confirm delete
    const confirmDelete = async () => {
      if (!selectedWorkload) return;
    
      try {
        const response = await axios.delete("http://localhost:4000/api/wds/delete", {
          data: {
            name: selectedWorkload.name,
            namespace: selectedWorkload.namespace,
          },
          headers: {
            "Content-Type": "application/json",
          },
        });
    
        console.log("Delete Response:", response.data);
    
        // Remove the deleted workload from the UI
        setSelectedDeployment(null);
        
        // Optionally update state if you're using useState for workloads
        // setWorkloads(updatedWorkloads);  <-- Uncomment if you manage workloads state locally
    
        alert(`Deployment ${selectedWorkload.name} deleted successfully!`)
        // ✅ Refresh page after successful deployment
          window.location.reload(); 
      } catch (error) {
        console.error("Failed to delete deployment:", error);
        alert("Error deleting deployment.");
      }
    
      setDeleteModalOpen(false);
    };
    
    // logs
    const handleLogsClick = (workload: Workload) => {
      setSelectedLog({ namespace: workload.namespace, deployment: workload.name });
    };
    
    // Log updates to replicaCount
    useEffect(() => {
      console.log("Updated Replica Count State:", replicaCount);
    }, [replicaCount]);
    
    //
    useEffect(() => {
      const handleClickOutside = (event: MouseEvent) => {
        if (menuRef.current && !menuRef.current.contains(event.target as Node)) {
          setMenuOpen(null);
        }
      };
      document.addEventListener("mousedown", handleClickOutside);
      return () => {
        document.removeEventListener("mousedown", handleClickOutside);
      };
    }, []);

    // Function to fetch real-time replica count
    const fetchReplicaCount = async (namespace: string, deploymentName: string) => {
      try {
        const response = await axios.get(
          `/apis/apps/v1/namespaces/${namespace}/deployments/${deploymentName}`
        );
        return response.data?.spec?.replicas || 1; // Default to 1 if not available
      } catch (error) {
        console.error("Error fetching replica count:", error);
        return 1; // Fallback in case of an error
      }
    };

    // Fetch replicas when workload is selected
    useEffect(() => {
      if (selectedWorkload) {
        fetchReplicaCount(selectedWorkload.namespace, selectedWorkload.name).then(
          (replicas) => setReplicaCount(replicas)
        );
      }
    }, [selectedWorkload]);
>>>>>>> ef24179d

    setDeleteModalOpen(false);
  };

  // Logs
  const handleLogsClick = (workload: Workload) => {
    setSelectedLog({ namespace: workload.namespace, deployment: workload.name });
  };

  return (
    <Paper  elevation={3}  sx={{ p: 3, bgcolor: "background.paper", borderRadius: 2 }}>
      {/* Header Section */}
      <Box display="flex" justifyContent="space-between" alignItems="center" mb={2}>
        <Typography variant="h6" fontWeight="bold">
          {title}
        </Typography>
        <Typography variant="body2" color="textSecondary" mr={2}>
          Items: {workloads.length}
        </Typography>
        <IconButton onClick={() => setShowDetails(!showDetails)}>
          {showDetails ? <FiChevronUp /> : <FiChevronDown />}
        </IconButton>
      </Box>

      {/* Table Section */}
      <Table >
        <TableHead>
          <TableRow>
            {showDetails && (
              <>
                <TableCell>Name</TableCell>
                <TableCell>Kind</TableCell>
                <TableCell>Namespace</TableCell>
                <TableCell>Created</TableCell>
                <TableCell align="right">Actions</TableCell>
              </>
            )}
          </TableRow>
        </TableHead>
        <TableBody>
          {workloads.map((workload, index) => (
            <TableRow key={index}>
              {showDetails && (
                  <>
                  <TableCell>
                    <Box display="flex" alignItems="center" gap={1}>
                      <FaCircle color="green" size={12} />
                      <Typography
                        color="primary"
                        sx={{ textDecoration: "underline", cursor: "pointer" }}
                        onClick={() => setSelectedDeployment(workload)}
                      >
                        {workload.name}
                      </Typography>
                    </Box>
                  </TableCell>
                  <TableCell>{workload.kind}</TableCell>
                  <TableCell>{workload.namespace}</TableCell>
                  <TableCell>{new Date(workload.creationTime).toLocaleString()}</TableCell>
                  <TableCell align="right">
                    <IconButton onClick={(e) => handleMenuClick(e, index)}>
                      <FiMoreVertical />
                    </IconButton>
                  </TableCell>
                </>
              )}
            </TableRow>
          ))}
        </TableBody>
      </Table>

      {/* Dropdown Menu */}
<<<<<<< HEAD
      <Menu
        open={menuOpen !== null}
        anchorEl={menuAnchorEl}
        onClose={handleMenuClose}
      >
        <MenuItem onClick={() => {handleLogsClick(workloads[menuOpen!]); setMenuOpen(null)}}>Logs</MenuItem>
        <MenuItem onClick={() => handleScaleClick(workloads[menuOpen!])}>Scale</MenuItem>
        <MenuItem onClick={() => handleEditClick(workloads[menuOpen!])}>Edit</MenuItem>
        <MenuItem onClick={() => handleDeleteClick(workloads[menuOpen!]) }>Delete</MenuItem>
      </Menu>
=======
      {menuOpen !== null && (
        <div
          ref={menuRef}
          className="fixed bg-gray-800 shadow-sm rounded-lg text-white w-32 z-100"
          style={{ top: `${menuPosition.top}px`, left: `${menuPosition.left}px` }}
        >
        <button
        onClick={() => handleLogsClick(workloads[menuOpen!])}
        className="block w-full bg-gray-800 text-left px-4 py-2 hover:bg-gray-700"> 
          Logs
        </button>
        <button
            className="block w-full bg-gray-800 text-left px-4 py-2 hover:bg-gray-700"
            onClick={() => handleScaleClick(workloads[menuOpen!])}
          >
            Scale
          </button>
          <button
            className="block w-full bg-gray-800 text-left px-4 py-2 hover:bg-gray-700"
            onClick={() => handleEditClick(workloads[menuOpen!])}
          >
            Edit
          </button>
            <button className="block w-full bg-gray-800 text-left px-4 py-2 hover:bg-gray-700" 
            onClick={() => handleDeleteClick(workloads[menuOpen!])}>
            Delete
          </button>
        </div>
      )}
      
>>>>>>> ef24179d

      {/* YAML Editor Modal */}
      <Dialog open={editYaml} onClose={() => setEditYaml(false)} maxWidth="lg" fullWidth>
        <DialogTitle>Edit Resource</DialogTitle>
        <DialogContent>
          <Editor
            height="400px"
            defaultLanguage="yaml"
            value={yamlData}
            onChange={(value) => setYamlData(value || "")}
            theme="vs-dark"
          />
        </DialogContent>
        <DialogActions>
          <Button onClick={handleSave}>Upload</Button>
          <Button onClick={() => setEditYaml(false)}>Cancel</Button>
        </DialogActions>
      </Dialog>

      {/* Scaling Modal */}
      <Dialog open={scaleModalOpen} onClose={() => setScaleModalOpen(false)}>
        <DialogTitle>Scale a Resource</DialogTitle>
        <DialogContent>
          <Typography variant="body1" mb={2}>
            Deployment {selectedWorkload?.name} will be updated to reflect the desired replica count.
          </Typography>
          <Box display="flex" gap={2} mb={2}>
            <TextField
              label="Desired Replicas"
              type="number"
              value={desiredReplicas}
              onChange={(e) => setDesiredReplicas(Number(e.target.value))}
              fullWidth
            />
            <TextField
              label="Actual Replicas"
              value={replicaCount}
              disabled
              fullWidth
            />
          </Box>
          <Alert severity="info" sx={{ mb: 2 }}>
            <Info size={18} style={{ marginRight: 8 }} />
            This action is equivalent to: kubectl scale -n deployment {selectedWorkload?.name} --replicas={replicaCount}
          </Alert>
        </DialogContent>
        <DialogActions>
          <Button onClick={handleScaleSave}>Scale</Button>
          <Button onClick={() => setScaleModalOpen(false)}>Cancel</Button>
        </DialogActions>
      </Dialog>

      {/* Delete Modal */}
      <Dialog open={deleteModalOpen} onClose={() => setDeleteModalOpen(false)}>
        <DialogTitle>Delete a Resource</DialogTitle>
        <DialogContent>
          <Typography variant="body1" mb={2}>
            Are you sure you want to delete <strong>{selectedWorkload?.name}</strong> in namespace{" "}
            <strong>{selectedWorkload?.namespace}</strong>?
          </Typography>
          <Alert severity="info" sx={{ mb: 2 }}>
            <Info size={18} style={{ marginRight: 8 }} />
            This action is equivalent to: kubectl delete -n default pod {selectedWorkload?.name} --cascade=background
          </Alert>
        </DialogContent>
        <DialogActions>
          <Button onClick={confirmDelete}>Delete</Button>
          <Button onClick={() => setDeleteModalOpen(false)}>Cancel</Button>
        </DialogActions>
      </Dialog>

      {/* Logs Modal */}
      {selectedLog && (
        <LogModal 
          namespace={selectedLog.namespace} 
          deploymentName={selectedLog.deployment} 
          onClose={() => setSelectedLog(null)}
        />
      )}

      {/* Error Snackbar */}
      <Snackbar
        open={!!error}
        autoHideDuration={6000}
        onClose={() => setError("")}
        anchorOrigin={{ vertical: "bottom", horizontal: "center" }}
      >
        <Alert severity="error">{error}</Alert>
      </Snackbar>
    </Paper>
  );
};

export default DeploymentTable;<|MERGE_RESOLUTION|>--- conflicted
+++ resolved
@@ -25,15 +25,9 @@
 import { FiChevronDown, FiChevronUp, FiMoreVertical } from "react-icons/fi";
 import Editor from "@monaco-editor/react";
 import axios from "axios";
-<<<<<<< HEAD
 import { Info } from "lucide-react";
 import LogModal from "./LogModal";
 import yaml from "js-yaml";
-=======
-import { Info } from "lucide-react"; 
-import LogModal from "./LogModal";
-import yaml from "js-yaml"; 
->>>>>>> ef24179d
 
 interface Workload {
   name: string;
@@ -42,7 +36,6 @@
   creationTime: string;
   image: string;
   label: string;
-<<<<<<< HEAD
   replicas: number;
 }
 
@@ -61,9 +54,6 @@
       };
     };
   };
-=======
-  replicas: number;  
->>>>>>> ef24179d
 }
 
 
@@ -73,12 +63,7 @@
   setSelectedDeployment: (workload: Workload | null) => void;
 }
 
-<<<<<<< HEAD
 const DeploymentTable = ({ title, workloads, setSelectedDeployment }: Props) => {
-=======
-const DeploymentTable = ({ title, workloads,  setSelectedDeployment }: Props) => {
-     
->>>>>>> ef24179d
   const [showDetails, setShowDetails] = useState(true);
   const [menuOpen, setMenuOpen] = useState<number | null>(null);
   const [menuAnchorEl, setMenuAnchorEl] = useState<HTMLElement | null>(null);
@@ -94,7 +79,6 @@
 
   // const navigate = useNavigate();
 
-<<<<<<< HEAD
   // Menu dropdown
   const handleMenuClick = (event: React.MouseEvent, index: number) => {
     setMenuAnchorEl(event.currentTarget as HTMLElement);
@@ -251,303 +235,6 @@
       console.error("Failed to delete deployment:", error);
       setError("Failed to delete deployment.");
     }
-=======
-    // menu dropdown
-    const handleMenuClick = (event: React.MouseEvent, index: number) => {
-      event.stopPropagation();
-      const rect = (event.target as HTMLElement).getBoundingClientRect();
-      
-      const menuWidth = menuRef.current?.offsetWidth || 150;
-      const menuHeight = menuRef.current?.offsetHeight || 150;
-      const bottomSpace = window.innerHeight - rect.bottom;
-      let topPosition = rect.bottom + 8; // Default: place below
-      let leftPosition = rect.left - 100;
-    
-      if (bottomSpace < menuHeight) {
-        // Not enough space below, place above
-        topPosition = rect.top - menuHeight - 8;
-      }
-    
-      // Prevent menu from overflowing off the right edge
-      if (rect.left + menuWidth > window.innerWidth) {
-        leftPosition = window.innerWidth - menuWidth - 10; // 10px padding
-      }
-    
-      setMenuPosition({ top: topPosition, left: leftPosition });
-      setMenuOpen(menuOpen === index ? null : index);
-    };
-  
-    // Handle Edit Click (Open YAML Editor Modal)
-    const handleEditClick = async (workload: Workload) => {
-      setMenuOpen(null);
-      setSelectedWorkload(workload);
-
-      try {
-        // Fetch full deployment details
-        const response = await axios.get(
-          `http://localhost:4000/api/wds/${workload.name}?namespace=${workload.namespace}`
-        );
-
-        console.log("Full Deployment Data:", response.data); // Debug API response
-
-        const fullDeployment = response.data;
-
-        // Ensure correct YAML generation by handling missing fields
-        const fetchedYaml = `
-    apiVersion: ${fullDeployment.apiVersion || "apps/v1"}
-    kind: ${fullDeployment.kind || "Deployment"}
-    metadata:
-      name: ${fullDeployment.metadata?.name || "unknown-deployment"}
-      namespace: ${fullDeployment.metadata?.namespace || "default"}
-    spec:
-      replicas: ${fullDeployment.spec?.replicas ?? 1}  # Default to 1 if undefined
-      selector:
-        matchLabels:
-          app: ${fullDeployment.spec?.selector?.matchLabels?.app || "unknown-label"}
-      template:
-        metadata:
-          labels:
-            app: ${fullDeployment.spec?.template?.metadata?.labels?.app || "unknown-label"}
-        spec:
-          containers:
-            - name: ${fullDeployment.spec?.template?.spec?.containers?.[0]?.name || "unknown-container"}
-              image: ${fullDeployment.spec?.template?.spec?.containers?.[0]?.image || "nginx:latest"}  # Default image
-              ports:
-                - containerPort: ${
-                  fullDeployment.spec?.template?.spec?.containers?.[0]?.ports?.[0]?.containerPort || 80
-                }`;
-
-        console.log("Generated YAML:", fetchedYaml); // Debug YAML output
-
-        setYamlData(fetchedYaml);
-        setEditYaml(true);
-      } catch (error) {
-        console.error("Error fetching full deployment data:", error);
-      }
-    };
-
-    // Handle Save Click (Update Deployment)
-    const handleSave = async () => {
-      try {
-        if (!yamlData || !selectedWorkload) {
-          alert("Invalid data.");
-          return;
-        }
-
-        // Parse YAML to extract values
-        interface ParsedDeployment {
-          metadata: {
-            namespace: string;
-            name: string;
-          };
-          spec: {
-            replicas?: number;
-            template: {
-              spec: {
-                containers: { image: string }[];
-              };
-            };
-          };
-        }
-        
-        const parsedYaml = yaml.load(yamlData) as ParsedDeployment;
-        
-
-        // Construct API request body
-        const updatedDeployment = {
-          namespace: parsedYaml.metadata.namespace,
-          name: parsedYaml.metadata.name,
-          image: parsedYaml.spec.template.spec.containers[0].image,
-          replicas: parsedYaml.spec.replicas || 1, // Ensure replicas always exist
-        };
-
-        console.log("Updating Deployment:", updatedDeployment);
-
-        // Send PUT request to update deployment
-        const response = await axios.put(
-          "http://localhost:4000/api/wds/update",
-          updatedDeployment,
-          {
-            headers: { "Content-Type": "application/json" },
-          }
-        );
-
-        console.log("Update Response:", response.data);
-        alert(`✅ Deployment "${updatedDeployment.name}" updated successfully!`);
-
-        // Update workloads list with new replicas count
-        setSelectedWorkload((prev) => (prev ? { ...prev, replicas: updatedDeployment.replicas } : null));
-
-        // Close modal after successful update
-        setEditYaml(false);
-      } catch (error: unknown) {
-        if (axios.isAxiosError(error)) {
-          console.error("❌ Error updating deployment:", error.response?.data?.message || error.message);
-          alert(`⚠️ Failed to update deployment: ${error.response?.data?.message || error.message}`);
-        } else {
-          console.error("❌ Unexpected error:", error);
-          alert("❌ An unexpected error occurred.");
-        }
-      }
-      
-    };
-
-    // Handle Scaling
-    const handleScaleClick = async (workload: Workload) => {
-      try {
-        // Set the selected workload first (prepares modal content)
-        setSelectedWorkload(workload);
-    
-        // Fetch the latest replica count from the API
-        const response = await axios.get(
-          `http://localhost:4000/api/wds/${workload.name}?namespace=${workload.namespace}`
-        );
-    
-        console.log("Replica Data from API:", response.data);
-    
-        // Ensure replicas exist in the response
-        const currentReplicas = response.data?.spec?.replicas ?? workload.replicas;
-    
-        console.log("Setting Replica Count:", currentReplicas);
-    
-        // First, delay the replica count update
-        setTimeout(() => {
-          setReplicaCount(currentReplicas);
-    
-          // After replica count is updated, wait another 500ms to open modal
-          setTimeout(() => {
-            setScaleModalOpen(true);
-          }, 500); // Delay before opening modal
-    
-        }, 500); // Delay before setting replica count
-    
-      } catch (error) {
-        console.error("Error fetching replica count:", error);
-      }
-    };
-
-    // Handle Scale Save (Update Replicas Only)
-    const handleScaleSave = async () => {
-        try {
-          if (!selectedWorkload || desiredReplicas === undefined) {
-            alert("Please select a workload and set the desired replicas.");
-            return;
-          }
-
-          const scaleUpdate = {
-            namespace: selectedWorkload.namespace,
-            name: selectedWorkload.name,
-            replicas: desiredReplicas, // Use user input for desired replicas
-          };
-
-          console.log("Scaling Deployment:", scaleUpdate);
-
-          // Send PUT request to update replicas
-          const response = await axios.put(
-          "http://localhost:4000/api/wds/update",
-            scaleUpdate,
-            {
-              headers: { "Content-Type": "application/json" },
-            }
-          );
-
-          console.log("Scale Update Response:", response.data);
-          alert(`✅ Deployment "${scaleUpdate.name}" scaled to ${scaleUpdate.replicas} replicas successfully!`);
-          
-          // Close modal after successful update
-          setScaleModalOpen(false);
-        } catch (error) {
-          console.error("Error updating replicas:", error);
-          alert("❌ Failed to update replicas. Check console for details.");
-        }
-    };
-
-    // handel delete button
-    const handleDeleteClick = (workload: Workload) => {
-      setSelectedWorkload(workload);
-      setDeleteModalOpen(true);
-      setMenuOpen(null);
-    };
-
-    // confirm delete
-    const confirmDelete = async () => {
-      if (!selectedWorkload) return;
-    
-      try {
-        const response = await axios.delete("http://localhost:4000/api/wds/delete", {
-          data: {
-            name: selectedWorkload.name,
-            namespace: selectedWorkload.namespace,
-          },
-          headers: {
-            "Content-Type": "application/json",
-          },
-        });
-    
-        console.log("Delete Response:", response.data);
-    
-        // Remove the deleted workload from the UI
-        setSelectedDeployment(null);
-        
-        // Optionally update state if you're using useState for workloads
-        // setWorkloads(updatedWorkloads);  <-- Uncomment if you manage workloads state locally
-    
-        alert(`Deployment ${selectedWorkload.name} deleted successfully!`)
-        // ✅ Refresh page after successful deployment
-          window.location.reload(); 
-      } catch (error) {
-        console.error("Failed to delete deployment:", error);
-        alert("Error deleting deployment.");
-      }
-    
-      setDeleteModalOpen(false);
-    };
-    
-    // logs
-    const handleLogsClick = (workload: Workload) => {
-      setSelectedLog({ namespace: workload.namespace, deployment: workload.name });
-    };
-    
-    // Log updates to replicaCount
-    useEffect(() => {
-      console.log("Updated Replica Count State:", replicaCount);
-    }, [replicaCount]);
-    
-    //
-    useEffect(() => {
-      const handleClickOutside = (event: MouseEvent) => {
-        if (menuRef.current && !menuRef.current.contains(event.target as Node)) {
-          setMenuOpen(null);
-        }
-      };
-      document.addEventListener("mousedown", handleClickOutside);
-      return () => {
-        document.removeEventListener("mousedown", handleClickOutside);
-      };
-    }, []);
-
-    // Function to fetch real-time replica count
-    const fetchReplicaCount = async (namespace: string, deploymentName: string) => {
-      try {
-        const response = await axios.get(
-          `/apis/apps/v1/namespaces/${namespace}/deployments/${deploymentName}`
-        );
-        return response.data?.spec?.replicas || 1; // Default to 1 if not available
-      } catch (error) {
-        console.error("Error fetching replica count:", error);
-        return 1; // Fallback in case of an error
-      }
-    };
-
-    // Fetch replicas when workload is selected
-    useEffect(() => {
-      if (selectedWorkload) {
-        fetchReplicaCount(selectedWorkload.namespace, selectedWorkload.name).then(
-          (replicas) => setReplicaCount(replicas)
-        );
-      }
-    }, [selectedWorkload]);
->>>>>>> ef24179d
 
     setDeleteModalOpen(false);
   };
@@ -620,7 +307,6 @@
       </Table>
 
       {/* Dropdown Menu */}
-<<<<<<< HEAD
       <Menu
         open={menuOpen !== null}
         anchorEl={menuAnchorEl}
@@ -631,38 +317,6 @@
         <MenuItem onClick={() => handleEditClick(workloads[menuOpen!])}>Edit</MenuItem>
         <MenuItem onClick={() => handleDeleteClick(workloads[menuOpen!]) }>Delete</MenuItem>
       </Menu>
-=======
-      {menuOpen !== null && (
-        <div
-          ref={menuRef}
-          className="fixed bg-gray-800 shadow-sm rounded-lg text-white w-32 z-100"
-          style={{ top: `${menuPosition.top}px`, left: `${menuPosition.left}px` }}
-        >
-        <button
-        onClick={() => handleLogsClick(workloads[menuOpen!])}
-        className="block w-full bg-gray-800 text-left px-4 py-2 hover:bg-gray-700"> 
-          Logs
-        </button>
-        <button
-            className="block w-full bg-gray-800 text-left px-4 py-2 hover:bg-gray-700"
-            onClick={() => handleScaleClick(workloads[menuOpen!])}
-          >
-            Scale
-          </button>
-          <button
-            className="block w-full bg-gray-800 text-left px-4 py-2 hover:bg-gray-700"
-            onClick={() => handleEditClick(workloads[menuOpen!])}
-          >
-            Edit
-          </button>
-            <button className="block w-full bg-gray-800 text-left px-4 py-2 hover:bg-gray-700" 
-            onClick={() => handleDeleteClick(workloads[menuOpen!])}>
-            Delete
-          </button>
-        </div>
-      )}
-      
->>>>>>> ef24179d
 
       {/* YAML Editor Modal */}
       <Dialog open={editYaml} onClose={() => setEditYaml(false)} maxWidth="lg" fullWidth>
