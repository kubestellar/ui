
import { useState } from "react";
import {
  Dialog,
  DialogTitle,
  DialogContent,
  DialogActions,
  Button,
  Table,
  TableHead,
  TableRow,
  TableCell,
  TableBody,
  IconButton,
  Menu,
  MenuItem,
  Snackbar,
  Alert,
  TextField,
  Box,
  Typography,
  Paper,
} from "@mui/material";

import { FaCircle } from "react-icons/fa";
import { FiChevronDown, FiChevronUp, FiMoreVertical } from "react-icons/fi";
import Editor from "@monaco-editor/react";
import axios from "axios";
import LogModal from "./LogModal";
import yaml from "js-yaml";
import useTheme from "../stores/themeStore";


interface Workload {
  name: string;
  kind: string;
  namespace: string;
  creationTime: string;
  image: string;
  label: string;
  replicas: number;
}

interface DeploymentConfig {
  metadata: {
    namespace: string;
    name: string;
  };
  spec: {
    replicas?: number;
    template: {
      spec: {
        containers: {
          image: string;
        }[];
      };
    };
  };
}


interface Props {
  title: string;
  workloads: Workload[];
  setSelectedDeployment: (workload: Workload | null) => void;
}

const DeploymentTable = ({ title, workloads, setSelectedDeployment }: Props) => {
  const [showDetails, setShowDetails] = useState(true);
  const [menuOpen, setMenuOpen] = useState<number | null>(null);
  const [menuAnchorEl, setMenuAnchorEl] = useState<HTMLElement | null>(null);
  const [editYaml, setEditYaml] = useState(false);
  const [yamlData, setYamlData] = useState<string>("");
  const [selectedLog, setSelectedLog] = useState<{ namespace: string; deployment: string } | null>(null);
  const [scaleModalOpen, setScaleModalOpen] = useState(false);
  const [selectedWorkload, setSelectedWorkload] = useState<Workload | null>(null);
  const [replicaCount, setReplicaCount] = useState<number>();
  const [desiredReplicas, setDesiredReplicas] = useState<number | "">("");
  const [deleteModalOpen, setDeleteModalOpen] = useState(false);
  const [error, setError] = useState<string>("");
  const theme = useTheme((state) => state.theme)
  const [snackbar, setSnackbar] = useState<{ open: boolean; message: string; severity: "success" | "error" | "warning" | "info" }>({
    open: false,
    message: "",
    severity: "success",
});
  
console.log(error);


  // Menu dropdown
  const handleMenuClick = (event: React.MouseEvent, index: number) => {
    setMenuAnchorEl(event.currentTarget as HTMLElement);
    setMenuOpen(index);
  };  

  const handleMenuClose = () => {
    setMenuAnchorEl(null);
    setMenuOpen(null);
  };



  // Handle Edit Click (Open YAML Editor Modal)
  const handleEditClick = async (workload: Workload) => {
    setMenuOpen(null);
    setSelectedWorkload(workload);

    try {
      const response = await axios.get(
        `${process.env.VITE_BASE_URL}/api/wds/${workload.name}?namespace=${workload.namespace}`
      );
      const fullDeployment = response.data;

      const fetchedYaml = `
apiVersion: ${fullDeployment.apiVersion || "apps/v1"}
kind: ${fullDeployment.kind || "Deployment"}
metadata:
  name: ${fullDeployment.metadata?.name || "unknown-deployment"}
  namespace: ${fullDeployment.metadata?.namespace || "default"}
spec:
  replicas: ${fullDeployment.spec?.replicas ?? 1}
  selector:
    matchLabels:
      app: ${fullDeployment.spec?.selector?.matchLabels?.app || "unknown-label"}
  template:
    metadata:
      labels:
        app: ${fullDeployment.spec?.template?.metadata?.labels?.app || "unknown-label"}
    spec:
      containers:
        - name: ${fullDeployment.spec?.template?.spec?.containers?.[0]?.name || "unknown-container"}
          image: ${fullDeployment.spec?.template?.spec?.containers?.[0]?.image || "nginx:latest"}
          ports:
            - containerPort: ${
              fullDeployment.spec?.template?.spec?.containers?.[0]?.ports?.[0]?.containerPort || 80
            }`;

      setYamlData(fetchedYaml);
      setEditYaml(true);
    } catch (error) {
      console.error("Error fetching full deployment data:", error);
      setError("Failed to fetch deployment data.");
    }
  };

  // Handle Save Click (Update Deployment)
  const handleSave = async () => {
    try {
      if (!yamlData || !selectedWorkload) {
        setError("Invalid data.");
        return;
      }

      const parsedYaml = yaml.load(yamlData) as DeploymentConfig;
      const updatedDeployment = {
        namespace: parsedYaml.metadata.namespace,
        name: parsedYaml.metadata.name,
        image: parsedYaml.spec.template.spec.containers[0].image,
        replicas: parsedYaml.spec.replicas || 1,
      };

      await axios.put(
        `${process.env.VITE_BASE_URL}/api/wds/update`,
        updatedDeployment,
        { headers: { "Content-Type": "application/json" } }
      );

      showSnackbar(`Deployment "${updatedDeployment.name}" updated successfully!` , "success");
      setSelectedWorkload((prev) => (prev ? { ...prev, replicas: updatedDeployment.replicas } : null));
      setEditYaml(false);
    } catch (error: unknown) {
      showSnackbar(`Error updating selected deployment!` , "error");
      console.error("Error updating deployment:", error);
    }
  };

  // Handle Scaling
  const handleScaleClick = async (workload: Workload) => {
    setSelectedWorkload(workload);
    setMenuOpen(null);

    try {
      const response = await axios.get(
        `${process.env.VITE_BASE_URL}/api/wds/${workload.name}?namespace=${workload.namespace}`
      );
      const currentReplicas = response.data?.spec?.replicas ?? workload.replicas;
      setReplicaCount(currentReplicas);
      setScaleModalOpen(true);
    } catch (error) {
      console.error("Error fetching replica count:", error);
      setError("Failed to fetch replica count.");
    }
  };

  // Handle Scale Save (Update Replicas Only)
  const handleScaleSave = async () => {
    try {
      if (!selectedWorkload || desiredReplicas === undefined) {
        setError("Please select a workload and set the desired replicas.");
        return;
      }

      const scaleUpdate = {
        namespace: selectedWorkload.namespace,
        name: selectedWorkload.name,
        replicas: desiredReplicas,
      };

      await axios.put(
        `${process.env.VITE_BASE_URL}/api/wds/update`,
        scaleUpdate,
        { headers: { "Content-Type": "application/json" } }
      );

      showSnackbar(`Deployment "${scaleUpdate.name}" scaled to ${scaleUpdate.replicas} replicas successfully!`, "success");
      setScaleModalOpen(false);
    } catch (error) {
      showSnackbar(`Failed to update selected deployment`, "error");
      console.error("Error updating replicas:", error);
      setError("Failed to update replicas.");
    }
  };

  // Handle Delete Click
  const handleDeleteClick = (workload: Workload) => {
    setSelectedWorkload(workload);
    setDeleteModalOpen(true);
    setMenuOpen(null);
  };

  // Confirm Delete
  const confirmDelete = async () => {
    if (!selectedWorkload) return;

    try {
        await axios.delete(`${process.env.VITE_BASE_URL}/api/wds/delete`, {
        data: {
          name: selectedWorkload.name,
          namespace: selectedWorkload.namespace,
        },
        headers: { "Content-Type": "application/json" },
      });

      // alert(`Deployment ${selectedWorkload.name} deleted successfully!`);
      showSnackbar(`Deployment ${selectedWorkload.name} successfully`, "success");
      setTimeout(() => {
        window.location.reload();
      }, 200);
    } catch (error) {
      showSnackbar(`Failed to delete ${selectedWorkload.name} deployment`, "error");
      console.error("Failed to delete deployment:", error);
      setError("Failed to delete deployment.");
    }

    setDeleteModalOpen(false);
  };

  // Logs
  const handleLogsClick = (workload: Workload) => {
    setSelectedLog({ namespace: workload.namespace, deployment: workload.name });
  };

  const showSnackbar = (message: string, severity: "success" | "error") => {
    setSnackbar({ open: true, message, severity });
};

return (
<<<<<<< HEAD
  <Paper  elevation={3}  sx={{ p: 3, bgcolor: theme === "dark" ? "#1F2937" : "background.paper", color: theme === "dark" ? "white" : "black",      borderRadius: 2 }}>
=======
  <Paper  elevation={3}  sx={{ mb: 3, p: 3, bgcolor: theme === "dark" ? "#2f86ff" : "background.paper", color: theme === "dark" ? "white" : "black", borderRadius: 2 }}>
>>>>>>> 5a35d2ca
    {/* Header Section */}
    <Box display="flex" justifyContent="space-between" alignItems="center">
      <Typography variant="h6" fontWeight="bold">
        {title}
      </Typography>
      <Typography variant="body2" color="textSecondary" mr={2}  sx={{ color: theme === "dark" ? "white" : "black"}}>
        Items: {workloads.length}
      </Typography> 
      <IconButton  sx={{ color: theme === "dark" ? "white" : "black"}} onClick={() => setShowDetails(!showDetails)}>
        {showDetails ? <FiChevronUp /> : <FiChevronDown />}
      </IconButton>
    </Box>

    {/* Table Section */}
    <Table >
      <TableHead>
        <TableRow>
          {showDetails && (
            <>
              <TableCell  sx={{ color: theme === "dark" ? "white" : "black", align:"right"}}>Name</TableCell>
              <TableCell  sx={{ color: theme === "dark" ? "white" : "black", align:"right"}}>Kind</TableCell>
              <TableCell  sx={{ color: theme === "dark" ? "white" : "black", align:"right"}}>Namespace</TableCell>
              <TableCell  sx={{ color: theme === "dark" ? "white" : "black", align:"right"}}>Created</TableCell>
              <TableCell align="right" sx={{ color: theme === "dark" ? "white" : "black", align:"right"}}></TableCell>
            </>
          )}
        </TableRow>
      </TableHead>
      <TableBody>
        {workloads.map((workload, index) => (
          <TableRow key={index}>
            {showDetails && (
                <>
                <TableCell>
                  <Box display="flex" alignItems="center" gap={1}>
                    <FaCircle color="green" size={12} />
                    <Typography
                      color="primary"
                      sx={{ textDecoration: "underline", cursor: "pointer" }}
                      onClick={() => setSelectedDeployment(workload)}
                    >
                      {workload.name}
                    </Typography>
                  </Box>
                </TableCell>
                <TableCell  sx={{ color: theme === "dark" ? "white" : "black", align:"right"}}>{workload.kind}</TableCell>
                <TableCell  sx={{ color: theme === "dark" ? "white" : "black", align:"right"}}>{workload.namespace}</TableCell>
                <TableCell  sx={{ color: theme === "dark" ? "white" : "black", align:"right"}}>{new Date(workload.creationTime).toLocaleString()}</TableCell>
                <TableCell  align="right">
                  <IconButton  sx={{ color: theme === "dark" ? "white" : "black", align:"right"}} onClick={(e) => handleMenuClick(e, index)}>
                    <FiMoreVertical />
                  </IconButton>
                </TableCell>
              </>
            )}
          </TableRow>
        ))}
      </TableBody>
    </Table>

    {/* Dropdown Menu */}
    <Menu
      open={menuOpen !== null}
      anchorEl={menuAnchorEl}
      onClose={handleMenuClose}
      MenuListProps={{
        sx: { bgcolor: theme === "dark" ? "#1F2937" : "background.paper", p: 0 } // Ensures full background coverage
      }}
      anchorReference="anchorPosition"
      anchorPosition={menuAnchorEl ? { top: menuAnchorEl.getBoundingClientRect().bottom, left: menuAnchorEl.getBoundingClientRect().left - 55 } : undefined} // Move left by 10px
    >
      <MenuItem 
        onClick={() => { handleLogsClick(workloads[menuOpen!]); setMenuOpen(null); }} 
        sx={{ color: theme === "dark" ? "white" : "black" }}
      >
        Logs
      </MenuItem>
      <MenuItem 
        onClick={() => handleScaleClick(workloads[menuOpen!])} 
        sx={{ color: theme === "dark" ? "white" : "black" }}
      >
        Scale
      </MenuItem>
      <MenuItem 
        onClick={() => handleEditClick(workloads[menuOpen!])} 
        sx={{ color: theme === "dark" ? "white" : "black" }}
      >
        Edit
      </MenuItem>
      <MenuItem 
        onClick={() => handleDeleteClick(workloads[menuOpen!])} 
        sx={{ color: theme === "dark" ? "white" : "black" }}
      >
        Delete
      </MenuItem>
    </Menu>

    {/* YAML Editor Modal */}
    <Dialog open={editYaml} onClose={() => setEditYaml(false)}  
      sx={{
        "& .MuiPaper-root": {
          bgcolor: theme === "dark" ? "#1F2937" : "white",
          color: theme === "dark" ? "white" : "black",
        },
      }}
      maxWidth="lg" fullWidth>
      <DialogTitle>Edit Resource</DialogTitle>
      <DialogContent>
        <Editor
          height="400px"
          defaultLanguage="yaml"
          value={yamlData}
          onChange={(value) => setYamlData(value || "")}
          theme={theme === "dark" ? "vs-dark" : "vs-dark"}
          />
      </DialogContent>
      <DialogActions>
        <Button onClick={handleSave} sx={{ color: theme === "dark" ? "white" : "black" }}>Upload</Button>
        <Button onClick={() => setEditYaml(false)} sx={{ color: theme === "dark" ? "white" : "black" }}>Cancel</Button>
      </DialogActions>
    </Dialog>

    {/* Scaling Modal */}
    <Dialog open={scaleModalOpen} 
    onClose={() => setScaleModalOpen(false)}
      sx={{
        "& .MuiPaper-root": {
          bgcolor: theme === "dark" ? "#1F2937" : "white",
          color: theme === "dark" ? "white" : "black",
        }
    }}
    >
      <DialogTitle>Scale a Resource</DialogTitle>
      <DialogContent>
        <Typography variant="body1" mb={2} sx={{ color: theme === "dark" ? "white" : "black" }}>
          Deployment {selectedWorkload?.name} will be updated to reflect the desired replica count.
        </Typography>
        <Box display="flex" gap={2} mb={2}>
        <TextField
          label="Desired Replicas"
          type="number"
          value={desiredReplicas}
          onChange={(e) => {
            const value = e.target.value;
            setDesiredReplicas(value === "" ? "" : Number(value));
          }}
          fullWidth
          sx={{
            input: { color: theme === "dark" ? "white" : "black" },
            label: { color: theme === "dark" ? "white" : "black" },
            "& .MuiOutlinedInput-root": {
              "& fieldset": { borderColor: theme === "dark" ? "white" : "black" },
              "&:hover fieldset": { borderColor: theme === "dark" ? "gray" : "black" },
            },
          }}
          />
          <TextField
            label="Actual Replicas"
            type="number"
            value={replicaCount}
            fullWidth
            sx={{
              input: { color: theme === "dark" ? "white" : "black" },
              label: { color: theme === "dark" ? "white" : "black" },
              "& .MuiOutlinedInput-root": {
                "& fieldset": { borderColor: theme === "dark" ? "white" : "black" },
                "&:hover fieldset": { borderColor: theme === "dark" ? "gray" : "black" },
              },
            }}
          />
        </Box>
        <Alert severity="info" sx={{ mb: 2 , color: theme === "dark" ? "white" : "black"}} >
          {/* <Info  size={18} style={{ marginRight: 8 }} /> */}
          This action is equivalent to: kubectl scale -n deployment {selectedWorkload?.name} --replicas={replicaCount}
        </Alert>
      </DialogContent>
      <DialogActions>
        <Button onClick={handleScaleSave} sx={{ color: theme === "dark" ? "white" : "black" }}>Scale</Button>
        <Button onClick={() => setScaleModalOpen(false)} sx={{ color: theme === "dark" ? "white" : "black" }}>Cancel</Button>
      </DialogActions>
    </Dialog>

    {/* Delete Modal */}
    <Dialog 
      open={deleteModalOpen} 
      onClose={() => setDeleteModalOpen(false)}
      sx={{
        "& .MuiPaper-root": { // Styles the Dialog background
          backgroundColor: theme === "dark" ? "#1F2937" : "#fff",
          color: theme === "dark" ? "white" : "black",
        }
      }}
    >
      <DialogTitle 
        sx={{ color: theme === "dark" ? "white" : "black" }}
      >
        Delete a Resource
      </DialogTitle>
      <DialogContent>
        <Typography 
          variant="body1" 
          mb={2} 
          sx={{ color: theme === "dark" ? "white" : "black" }}
        >
          Are you sure you want to delete <strong>{selectedWorkload?.name}</strong> in namespace{" "}
          <strong>{selectedWorkload?.namespace}</strong>?
        </Typography>
        <Alert 
          severity="info" 
          sx={{ 
            mb: 2, 
            backgroundColor: theme === "dark" ? "#444" : "inherit", 
            color: theme === "dark" ? "white" : "black"
          }}
        >
          {/* <Info size={18} style={{ marginRight: 8 }} /> */}
          This action is equivalent to: kubectl delete -n default pod {selectedWorkload?.name} --cascade=background
        </Alert>
      </DialogContent>
      <DialogActions>
        <Button 
          onClick={confirmDelete} 
          sx={{ color: theme === "dark" ? "white" : "black" }}
        >
          Delete
        </Button>
        <Button 
          onClick={() => setDeleteModalOpen(false)} 
          sx={{ color: theme === "dark" ? "white" : "black" }}
        >
          Cancel
        </Button>
      </DialogActions>
    </Dialog>


    {/* Logs Modal */}
      {selectedLog && (
        <LogModal 
          namespace={selectedLog.namespace} 
          deploymentName={selectedLog.deployment} 
          onClose={() => setSelectedLog(null)}
        />
      )}


    {/* Error Snackbar */}
    <Snackbar
                open={snackbar.open}
                autoHideDuration={3000}
                onClose={() => setSnackbar({ ...snackbar, open: false })}
                anchorOrigin={{ vertical: "top", horizontal: "center" }}
            >
                <Alert onClose={() => setSnackbar({ ...snackbar, open: false })} severity={snackbar.severity} sx={{ width: "100%" }}>
                    {snackbar.message}
                </Alert>
            </Snackbar> 
  </Paper>
);
};

export default DeploymentTable;<|MERGE_RESOLUTION|>--- conflicted
+++ resolved
@@ -266,11 +266,7 @@
 };
 
 return (
-<<<<<<< HEAD
-  <Paper  elevation={3}  sx={{ p: 3, bgcolor: theme === "dark" ? "#1F2937" : "background.paper", color: theme === "dark" ? "white" : "black",      borderRadius: 2 }}>
-=======
   <Paper  elevation={3}  sx={{ mb: 3, p: 3, bgcolor: theme === "dark" ? "#2f86ff" : "background.paper", color: theme === "dark" ? "white" : "black", borderRadius: 2 }}>
->>>>>>> 5a35d2ca
     {/* Header Section */}
     <Box display="flex" justifyContent="space-between" alignItems="center">
       <Typography variant="h6" fontWeight="bold">
