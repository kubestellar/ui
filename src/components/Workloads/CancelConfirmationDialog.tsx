--- conflicted
+++ resolved
@@ -9,11 +9,8 @@
   Typography,
 } from '@mui/material';
 import useTheme from '../../stores/themeStore'; // Import useTheme for dark mode support
-<<<<<<< HEAD
 import CancelButton from '../common/CancelButton';
-=======
 import { getConfirmationDialogPaperProps } from '../../utils/dialogUtils';
->>>>>>> 52116f73
 
 interface Props {
   cancelConfirmationOpen: boolean;
@@ -68,10 +65,6 @@
           </Box>
         </DialogContent>
       </DialogContent>
-<<<<<<< HEAD
-      <DialogActions sx={{ padding: '16px 16px', borderTop: '1px solid #e0e0e0' }}>
-        <CancelButton onClick={handleCloseCancelConfirmation}>Continue Editing</CancelButton>
-=======
 
       <DialogActions sx={{ padding: '16px 16px' }}>
         <Button
@@ -88,7 +81,6 @@
         >
           Continue Editing
         </Button>
->>>>>>> 52116f73
         <Button
           variant="contained"
           onClick={handleConfirmCancel}
