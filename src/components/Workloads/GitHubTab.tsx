--- conflicted
+++ resolved
@@ -762,19 +762,10 @@
                 sx={{ cursor: "pointer" }}
                 onClick={(e) => handleMenuOpen(e, deployment)}
               >
-<<<<<<< HEAD
-                <svg width="12" height="12" viewBox="0 0 12 12">
-                  <circle cx="6" cy="2" r="2" fill={theme === "dark" ? "#d4d4d4" : "#666"} />
-                  <circle cx="6" cy="6" r="2" fill={theme === "dark" ? "#d4d4d4" : "#666"} />
-                  <circle cx="6" cy="10" r="2" fill={theme === "dark" ? "#d4d4d4" : "#666"} />
-                </svg>
-              </Box>
-=======
                     <MoreVerticalIcon
                     style={{ color: theme === "dark" ? "#d4d4d4" : "#666" }}
                     />
               </Box> 
->>>>>>> f344fa4f
             </Box>
           ))
         ) : (
