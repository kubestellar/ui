--- conflicted
+++ resolved
@@ -9,11 +9,8 @@
   AlertTitle,
 } from '@mui/material';
 import WarningIcon from '@mui/icons-material/Warning';
-<<<<<<< HEAD
 import CancelButton from '../common/CancelButton';
-=======
 import useTheme from '../../stores/themeStore';
->>>>>>> 52116f73
 
 interface CancelConfirmationDialogProps {
   open: boolean;
