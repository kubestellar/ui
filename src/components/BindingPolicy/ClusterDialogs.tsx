--- conflicted
+++ resolved
@@ -1065,22 +1065,11 @@
       >
         <CancelButton
           onClick={onClose}
-<<<<<<< HEAD
           sx={{
             color: colors.textSecondary,
           }}
+          disabled={saving}
         />
-=======
-          style={{
-            color: colors.textSecondary,
-          }}
-          variant="text"
-          startIcon={<CloseIcon />}
-          disabled={saving}
-        >
-          Cancel
-        </Button>
->>>>>>> 1ad69a9d
 
         <Button
           onClick={handleSave}
