import React, { useState } from 'react';
import { 
  Box, 
  Typography, 
  CircularProgress, 
  Paper, 
  Divider,
  useTheme,
  alpha,
  Chip,
  Tooltip,
  Button,
  InputBase,
  IconButton
} from '@mui/material';
import AddIcon from '@mui/icons-material/Add';
<<<<<<< HEAD
// Remove Draggable import
// import { Draggable } from '@hello-pangea/dnd';
=======
import SearchIcon from '@mui/icons-material/Search';
import CloseIcon from '@mui/icons-material/Close';
import { Draggable } from '@hello-pangea/dnd';
>>>>>>> 208d2d3f
import { ManagedCluster } from '../../types/bindingPolicy';
// Keep for compatibility but we won't use it
import KubernetesIcon from './KubernetesIcon';
import { useNavigate } from 'react-router-dom';

interface ClusterPanelProps {
  clusters: ManagedCluster[];
  loading: boolean;
  error?: string;
  compact?: boolean;
  filteredLabelKeys?: string[];
  onItemClick?: (clusterId: string) => void;
}

// Group representing a unique label key+value with clusters that share it
interface LabelGroup {
  key: string;
  value: string;
  clusters: Array<{
    name: string;
  }>;
}

const DEFAULT_FILTERED_LABEL_KEYS = [
  'open-cluster-management',
  'kubernetes.io',
  'k8s.io'
];

const ClusterPanel: React.FC<ClusterPanelProps> = ({
  clusters,
  loading,
  error,
  compact = false,
  filteredLabelKeys = DEFAULT_FILTERED_LABEL_KEYS,
  onItemClick
}) => {
  const theme = useTheme();
  const navigate = useNavigate();
  const [showSearch, setShowSearch] = useState(false);
  const [searchTerm, setSearchTerm] = useState("");

  const handleImportClusters = () => {
    navigate('/its');
  };

  // Extract unique labels from clusters
  const uniqueLabels = React.useMemo(() => {
    const labelMap: Record<string, LabelGroup> = {};
    
    clusters.forEach(cluster => {
      if (cluster.labels && Object.keys(cluster.labels).length > 0) {
        Object.entries(cluster.labels).forEach(([key, value]) => {
          if (filteredLabelKeys.some(pattern => key.includes(pattern))) return;
          
          const labelId = `${key}:${value}`;
          
          if (!labelMap[labelId]) {
            labelMap[labelId] = {
              key,
              value,
              clusters: []
            };
          }
          
          if (!labelMap[labelId].clusters.some(c => c.name === cluster.name)) {
            labelMap[labelId].clusters.push({
              name: cluster.name
            });
          }
        });
      }
    });
    
    return Object.values(labelMap);
  }, [clusters, filteredLabelKeys]);

<<<<<<< HEAD
  const renderLabelItem = (labelGroup: LabelGroup) => {
=======
  // Filter labels based on search term
  const filteredLabels = React.useMemo(() => {
    if (!searchTerm) return uniqueLabels;
    
    return uniqueLabels.filter(label => 
      label.key.toLowerCase().includes(searchTerm.toLowerCase()) || 
      label.value.toLowerCase().includes(searchTerm.toLowerCase())
    );
  }, [uniqueLabels, searchTerm]);

  const renderLabelItem = (labelGroup: LabelGroup, index: number) => {
>>>>>>> 208d2d3f
    const firstCluster = labelGroup.clusters[0];

    // Format: label-{key}-{value} or label-{key}:{value} if it's a simple label
    let itemId = '';
    
    // Special handling for common labels we know are important
    if (labelGroup.key === 'location-group' && labelGroup.value === 'edge') {
      itemId = 'label-location-group:edge';
    } else if (labelGroup.key.includes('/')) {
      itemId = `label-${labelGroup.key}-${labelGroup.value}`;
    } else {
      itemId = `label-${labelGroup.key}:${labelGroup.value}`;
    }
    
    console.log(`Creating clickable label: ${itemId} for ${labelGroup.key}:${labelGroup.value}`);
    
    // Replace Draggable with a simple Box
    return (
      <Box
        key={`${labelGroup.key}:${labelGroup.value}`}
        sx={{
          p: 1,
          m: compact ? 0.5 : 1,
          borderRadius: 1,
          backgroundColor: theme.palette.background.paper,
          border: `1px solid ${theme.palette.divider}`,
          boxShadow: 0,
          '&:hover': {
            backgroundColor: alpha(theme.palette.primary.main, 0.05),
            cursor: 'pointer'
          },
          position: 'relative',
          cursor: 'pointer'
        }}
        onClick={() => onItemClick && onItemClick(itemId)}
      >
        {/* Position cluster count chip in absolute position */}
        <Tooltip title={`${labelGroup.clusters.length} cluster(s)`}>
          <Chip 
            size="small" 
            label={`${labelGroup.clusters.length}`}
            sx={{ 
              fontSize: '0.5rem',
              height: 16,
              '& .MuiChip-label': { px: 0.5 },
              bgcolor: alpha(theme.palette.info.main, 0.1),
              color: theme.palette.info.main,
              position: 'absolute',
              top: 4,
              right: 4
            }}
          />
        </Tooltip>
        
        {/* Label value */}
        <Box sx={{ mt: 0.5 }}>
          <Chip
            size="small"
            label={`${labelGroup.key} = ${labelGroup.value}`}
            sx={{ 
              fontSize: '1rem',
              height: 20,
              '& .MuiChip-label': { 
                px: 0.75,
                textOverflow: 'ellipsis',
                overflow: 'hidden',
              },
              bgcolor: alpha(theme.palette.primary.main, 0.1),
              color: theme.palette.primary.main,
            }}
          />
        </Box>
        
        {/* Cluster summary */}
        <Box sx={{ mt: 0.5 }}>
          <Tooltip 
            title={
              <React.Fragment>
                <Typography variant="caption" sx={{ fontWeight: 'bold' }}>Clusters:</Typography>
                <ul style={{ margin: 0, paddingLeft: '1rem' }}>
                  {labelGroup.clusters.map(c => (
                    <li key={c.name}>{c.name}</li>
                  ))}
                </ul>
              </React.Fragment>
            } 
            arrow 
            placement="top"
          >
            <Typography variant="caption" sx={{ color: 'text.secondary' }}>
              {labelGroup.clusters.length === 1 
                ? firstCluster.name
                : labelGroup.clusters.length <= 2
                  ? labelGroup.clusters.map(c => c.name).join(', ')
                  : `${labelGroup.clusters.slice(0, 2).map(c => c.name).join(', ')} +${labelGroup.clusters.length - 2} more`}
            </Typography>
          </Tooltip>
        </Box>
      </Box>
    );
  };

  return (
    <Paper 
      elevation={2}
      sx={{ 
        height: '100%', 
        display: 'flex', 
        flexDirection: 'column',
        overflow: 'hidden',
        borderRadius: 2,
      }}
    >
      <Box sx={{ p: compact ? 1 : 2, backgroundColor: theme.palette.primary.main, color: 'white', display: 'flex', justifyContent: 'space-between', alignItems: 'center' }}>
        <Box sx={{ display: 'flex', alignItems: 'center', flexGrow: 1 }}>
          <KubernetesIcon type="cluster" size={compact ? 20 : 24} sx={{ mr: 1, color: 'white' }} />
          {showSearch ? (
            <Box 
              sx={{ 
                display: 'flex', 
                alignItems: 'center', 
                bgcolor: alpha(theme.palette.common.white, 0.15),
                borderRadius: 1,
                px: 1,
                flexGrow: 1,
                mr: 1
              }}
            >
              <InputBase
                placeholder="Search labels..."
                value={searchTerm}
                onChange={(e) => setSearchTerm(e.target.value)}
                sx={{ 
                  color: 'white', 
                  flexGrow: 1,
                  '& .MuiInputBase-input': {
                    py: 0.5,
                  }
                }}
                autoFocus
              />
              <IconButton size="small" onClick={() => {
                setSearchTerm("");
                setShowSearch(false);
              }} sx={{ color: 'white', p: 0.25 }}>
                <CloseIcon fontSize="small" />
              </IconButton>
            </Box>
          ) : (
            <Typography variant={compact ? "subtitle1" : "h6"}>Cluster Labels</Typography>
          )}
          {!showSearch && !compact && (
            <IconButton 
              size="small" 
              sx={{ ml: 1, color: 'white' }}
              onClick={() => setShowSearch(true)}
            >
              <SearchIcon fontSize="small" />
            </IconButton>
          )}
        </Box>
        {!compact && (
          <Button
            variant="contained"
            startIcon={<AddIcon />}
            onClick={handleImportClusters}
            size="small"
            sx={{ 
              bgcolor: 'white', 
              color: theme.palette.primary.main,
              '&:hover': {
                bgcolor: alpha(theme.palette.common.white, 0.9),
              }
            }}
          >
            Import
          </Button>
        )}
      </Box>
      <Divider />
      
      <Box sx={{ 
        p: compact ? 0.5 : 1, 
        overflow: 'auto', 
        flexGrow: 1,
        '&::-webkit-scrollbar': {
          display: 'none'
        },
        scrollbarWidth: 'none',  
        '-ms-overflow-style': 'none',  
      }}>
        {loading ? (
          <Box sx={{ display: 'flex', justifyContent: 'center', p: 3 }}>
            <CircularProgress size={30} />
          </Box>
        ) : error ? (
          <Typography color="error" sx={{ p: 2 }}>
            {error}
          </Typography>
        ) : clusters.length === 0 ? (
          <Typography sx={{ p: 2, color: 'text.secondary', textAlign: 'center' }}>
            No cluster labels available. Please add clusters with labels to use in binding policies.
          </Typography>
        ) : (
<<<<<<< HEAD
          // Replace StrictModeDroppable with a regular Box
          <Box sx={{ minHeight: '100%' }}>
            {uniqueLabels.length === 0 ? (
              <Typography sx={{ p: 2, color: 'text.secondary', textAlign: 'center' }}>
                No labels found in available clusters.
              </Typography>
            ) : (
              uniqueLabels.map((labelGroup) => 
                renderLabelItem(labelGroup)
              )
=======
          <StrictModeDroppable droppableId="cluster-panel" type="CLUSTER_OR_WORKLOAD">
            {(provided) => (
              <Box
                ref={provided.innerRef}
                {...provided.droppableProps}
                data-rbd-droppable-id="cluster-panel"
                data-rfd-droppable-context-id={provided.droppableProps['data-rfd-droppable-context-id']}
                sx={{ minHeight: '100%' }}
              >
                {filteredLabels.length === 0 ? (
                  <Typography sx={{ p: 2, color: 'text.secondary', textAlign: 'center' }}>
                    {searchTerm ? 'No labels match your search.' : 'No labels found in available clusters.'}
                  </Typography>
                ) : (
                  filteredLabels.map((labelGroup, index) => 
                    renderLabelItem(labelGroup, index)
                  )
                )}
                
                {provided.placeholder}
              </Box>
>>>>>>> 208d2d3f
            )}
          </Box>
        )}
      </Box>
    </Paper>
  );
};

export default React.memo(ClusterPanel);<|MERGE_RESOLUTION|>--- conflicted
+++ resolved
@@ -14,18 +14,11 @@
   IconButton
 } from '@mui/material';
 import AddIcon from '@mui/icons-material/Add';
-<<<<<<< HEAD
-// Remove Draggable import
-// import { Draggable } from '@hello-pangea/dnd';
-=======
-import SearchIcon from '@mui/icons-material/Search';
 import CloseIcon from '@mui/icons-material/Close';
-import { Draggable } from '@hello-pangea/dnd';
->>>>>>> 208d2d3f
 import { ManagedCluster } from '../../types/bindingPolicy';
-// Keep for compatibility but we won't use it
 import KubernetesIcon from './KubernetesIcon';
 import { useNavigate } from 'react-router-dom';
+import { SearchIcon } from 'lucide-react';
 
 interface ClusterPanelProps {
   clusters: ManagedCluster[];
@@ -99,9 +92,6 @@
     return Object.values(labelMap);
   }, [clusters, filteredLabelKeys]);
 
-<<<<<<< HEAD
-  const renderLabelItem = (labelGroup: LabelGroup) => {
-=======
   // Filter labels based on search term
   const filteredLabels = React.useMemo(() => {
     if (!searchTerm) return uniqueLabels;
@@ -112,8 +102,7 @@
     );
   }, [uniqueLabels, searchTerm]);
 
-  const renderLabelItem = (labelGroup: LabelGroup, index: number) => {
->>>>>>> 208d2d3f
+  const renderLabelItem = (labelGroup: LabelGroup) => {
     const firstCluster = labelGroup.clusters[0];
 
     // Format: label-{key}-{value} or label-{key}:{value} if it's a simple label
@@ -318,40 +307,16 @@
             No cluster labels available. Please add clusters with labels to use in binding policies.
           </Typography>
         ) : (
-<<<<<<< HEAD
           // Replace StrictModeDroppable with a regular Box
           <Box sx={{ minHeight: '100%' }}>
-            {uniqueLabels.length === 0 ? (
+            {filteredLabels.length === 0 ? (
               <Typography sx={{ p: 2, color: 'text.secondary', textAlign: 'center' }}>
-                No labels found in available clusters.
+                {searchTerm ? 'No labels match your search.' : 'No labels found in available clusters.'}
               </Typography>
             ) : (
-              uniqueLabels.map((labelGroup) => 
+              filteredLabels.map((labelGroup) => 
                 renderLabelItem(labelGroup)
               )
-=======
-          <StrictModeDroppable droppableId="cluster-panel" type="CLUSTER_OR_WORKLOAD">
-            {(provided) => (
-              <Box
-                ref={provided.innerRef}
-                {...provided.droppableProps}
-                data-rbd-droppable-id="cluster-panel"
-                data-rfd-droppable-context-id={provided.droppableProps['data-rfd-droppable-context-id']}
-                sx={{ minHeight: '100%' }}
-              >
-                {filteredLabels.length === 0 ? (
-                  <Typography sx={{ p: 2, color: 'text.secondary', textAlign: 'center' }}>
-                    {searchTerm ? 'No labels match your search.' : 'No labels found in available clusters.'}
-                  </Typography>
-                ) : (
-                  filteredLabels.map((labelGroup, index) => 
-                    renderLabelItem(labelGroup, index)
-                  )
-                )}
-                
-                {provided.placeholder}
-              </Box>
->>>>>>> 208d2d3f
             )}
           </Box>
         )}
