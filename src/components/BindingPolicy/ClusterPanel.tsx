--- conflicted
+++ resolved
@@ -8,13 +8,9 @@
 import { useClusterQueries } from '../../hooks/queries/useClusterQueries';
 import { toast } from 'react-hot-toast';
 import useTheme from "../../stores/themeStore";
-<<<<<<< HEAD
-import CancelButton from "../common/CancelButton";
-=======
 import ClusterPanelHeader from './ClusterPanelHeader';
 import ClusterLabelsList from './ClusterLabelsList';
 import { LabelEditDialog, SelectClusterDialog } from './ClusterDialogs';
->>>>>>> 4d539177
 
 interface ClusterPanelProps {
   clusters: ManagedCluster[];
@@ -45,672 +41,6 @@
   'k8s.io'
 ];
 
-<<<<<<< HEAD
-// LabelEditDialog component adapted from ClustersTable.tsx
-const LabelEditDialog: React.FC<LabelEditDialogProps> = ({ 
-  open, 
-  onClose, 
-  cluster, 
-  onSave,
-  isDark,
-  colors
-}) => {
-  const [labels, setLabels] = useState<Array<{ key: string; value: string }>>([]);
-  const [newKey, setNewKey] = useState("");
-  const [newValue, setNewValue] = useState("");
-  const [labelSearch, setLabelSearch] = useState("");
-  const [isSearching, setIsSearching] = useState(false);
-  const [saving, setSaving] = useState(false);
-  const [selectedLabelIndex, setSelectedLabelIndex] = useState<number | null>(null);
-  const keyInputRef = useRef<HTMLInputElement>(null);
-  const valueInputRef = useRef<HTMLInputElement>(null);
-
-  // Filter labels based on search
-  const filteredLabels = labelSearch.trim() === "" 
-    ? labels 
-    : labels.filter(label => 
-        label.key.toLowerCase().includes(labelSearch.toLowerCase()) || 
-        label.value.toLowerCase().includes(labelSearch.toLowerCase())
-      );
-
-  useEffect(() => {
-    if (cluster && open) {
-      // Convert labels object to array format for editing
-      const labelArray = Object.entries(cluster.labels || {}).map(([key, value]) => ({
-        key,
-        value,
-      }));
-      setLabels(labelArray);
-      
-      // Reset other states
-      setNewKey("");
-      setNewValue("");
-      setLabelSearch("");
-      setIsSearching(false);
-      setSelectedLabelIndex(null);
-      
-      // Focus key input after a short delay
-      setTimeout(() => {
-        if (keyInputRef.current) {
-          keyInputRef.current.focus();
-        }
-      }, 100);
-    }
-  }, [cluster, open]);
-
-  const handleAddLabel = () => {
-    if (newKey.trim() && newValue.trim()) {
-      // Check for duplicates
-      const isDuplicate = labels.some(label => label.key === newKey.trim());
-      
-      if (isDuplicate) {
-        // Update existing label with same key
-        setLabels(labels.map(label => 
-          label.key === newKey.trim() 
-            ? { ...label, value: newValue.trim() } 
-            : label
-        ));
-        toast.success(`Updated existing label: ${newKey}`);
-      } else {
-        // Add new label with animation effect
-        setLabels(prev => [...prev, { key: newKey.trim(), value: newValue.trim() }]);
-        toast.success(`Added new label: ${newKey}`);
-      }
-      
-      // Clear inputs and refocus key input
-      setNewKey("");
-      setNewValue("");
-      if (keyInputRef.current) {
-        keyInputRef.current.focus();
-      }
-    }
-  };
-
-  const handleKeyDown = (e: ReactKeyboardEvent) => {
-    if (e.key === 'Enter') {
-      e.preventDefault();
-      
-      if (newKey && !newValue && valueInputRef.current) {
-        // If key is entered but value is empty, move focus to value input
-        valueInputRef.current.focus();
-      } else if (newKey && newValue) {
-        // If both fields are filled, add the label
-        handleAddLabel();
-      }
-    } else if (e.key === 'Escape') {
-      // Clear both inputs on Escape
-      setNewKey("");
-      setNewValue("");
-      if (keyInputRef.current) {
-        keyInputRef.current.focus();
-      }
-    }
-  };
-
-  const handleRemoveLabel = (index: number) => {
-    const labelToRemove = labels[index];
-    setLabels(labels.filter((_, i) => i !== index));
-    toast.success(`Removed label: ${labelToRemove.key}`);
-  };
-
-  const handleSave = () => {
-    if (!cluster) return;
-    
-    setSaving(true);
-    
-    // Convert array back to object format
-    const labelObject: { [key: string]: string } = {};
-    labels.forEach(({ key, value }) => {
-      labelObject[key] = value;
-    });
-    
-    // Add a slight delay to show loading state
-    setTimeout(() => {
-      onSave(cluster.name, cluster.context || 'default', labelObject);
-      setSaving(false);
-      onClose();
-    }, 300);
-  };
-
-  const toggleSearchMode = () => {
-    setIsSearching(!isSearching);
-    if (!isSearching) {
-      setTimeout(() => {
-        const searchInput = document.getElementById('label-search-input');
-        if (searchInput) {
-          searchInput.focus();
-        }
-      }, 100);
-    } else {
-      setLabelSearch("");
-    }
-  };
-
-  return (
-    <Dialog 
-      open={open} 
-      onClose={onClose}
-      fullWidth
-      maxWidth="sm"
-      TransitionComponent={Zoom}
-      transitionDuration={300}
-      PaperProps={{
-        style: {
-          backgroundColor: colors.paper,
-          color: colors.text,
-          border: `1px solid ${colors.border}`,
-          borderRadius: '12px',
-          overflow: 'hidden',
-          boxShadow: isDark 
-            ? '0 10px 25px -5px rgba(0, 0, 0, 0.5), 0 8px 10px -6px rgba(0, 0, 0, 0.4)' 
-            : '0 10px 25px -5px rgba(0, 0, 0, 0.1), 0 8px 10px -6px rgba(0, 0, 0, 0.05)',
-        }
-      }}
-    >
-      <DialogTitle 
-        style={{ 
-          color: colors.primary,
-          display: 'flex',
-          alignItems: 'center',
-          justifyContent: 'space-between',
-          padding: '20px 24px',
-          borderBottom: `1px solid ${colors.border}`,
-        }}
-      >
-        <div className="flex items-center gap-2">
-          <LabelIcon style={{ color: colors.primary }} />
-          <Typography variant="h6" component="span">
-            Edit Labels for <span style={{ fontWeight: 'bold' }}>{cluster?.name}</span>
-          </Typography>
-        </div>
-        <IconButton onClick={onClose} size="small" style={{ color: colors.textSecondary }}>
-          <CloseIcon fontSize="small" />
-        </IconButton>
-      </DialogTitle>
-      
-      <DialogContent style={{ padding: '24px' }}>
-        <div className="mb-6">
-          <div className="flex items-center justify-between mb-4">
-            <Typography variant="body2" style={{ color: colors.textSecondary }}>
-              Add or remove labels to organize and categorize your cluster.
-            </Typography>
-            
-            <div className="flex gap-2">
-              <Tooltip title={isSearching ? "Exit search" : "Search labels"}>
-                <IconButton 
-                  size="small" 
-                  onClick={toggleSearchMode}
-                  style={{ 
-                    color: isSearching ? colors.primary : colors.textSecondary,
-                    backgroundColor: isSearching ? (isDark ? 'rgba(47, 134, 255, 0.15)' : 'rgba(47, 134, 255, 0.1)') : 'transparent',
-                  }}
-                >
-                  <SearchIcon fontSize="small" />
-                </IconButton>
-              </Tooltip>
-              {labels.length > 0 && (
-                <Chip 
-                  size="small" 
-                  label={`${labels.length} label${labels.length !== 1 ? 's' : ''}`}
-                  style={{
-                    backgroundColor: isDark ? 'rgba(47, 134, 255, 0.15)' : 'rgba(47, 134, 255, 0.1)',
-                    color: colors.primary,
-                    fontSize: '0.75rem',
-                  }}
-                />
-              )}
-            </div>
-          </div>
-          
-          <Zoom in={isSearching} mountOnEnter unmountOnExit>
-            <div className="mb-4">
-              <TextField
-                id="label-search-input"
-                placeholder="Search labels..."
-                value={labelSearch}
-                onChange={(e) => setLabelSearch(e.target.value)}
-                fullWidth
-                variant="outlined"
-                size="small"
-                autoFocus
-                InputProps={{
-                  style: { color: colors.text },
-                  startAdornment: (
-                    <InputAdornment position="start">
-                      <SearchIcon style={{ color: colors.primary, fontSize: '1.2rem' }} />
-                    </InputAdornment>
-                  ),
-                  endAdornment: labelSearch && (
-                    <InputAdornment position="end">
-                      <IconButton 
-                        size="small" 
-                        onClick={() => setLabelSearch('')}
-                        style={{ color: colors.textSecondary }}
-                      >
-                        <CloseIcon fontSize="small" />
-                      </IconButton>
-                    </InputAdornment>
-                  ),
-                }}
-                sx={{
-                  "& .MuiOutlinedInput-root": {
-                    backgroundColor: isDark ? 'rgba(255, 255, 255, 0.05)' : 'rgba(0, 0, 0, 0.02)',
-                    "& fieldset": { borderColor: colors.border },
-                    "&:hover fieldset": { borderColor: colors.primaryLight },
-                    "&.Mui-focused fieldset": { borderColor: colors.primary },
-                  },
-                }}
-              />
-            </div>
-          </Zoom>
-          
-          <Zoom in={!isSearching}>
-            <div className="mb-5">
-              <div className="flex flex-col sm:flex-row gap-2 mb-2">
-                <TextField
-                  label="Label Key"
-                  placeholder="e.g. environment"
-                  value={newKey}
-                  onChange={(e) => setNewKey(e.target.value)}
-                  inputRef={keyInputRef}
-                  onKeyDown={handleKeyDown}
-                  fullWidth
-                  variant="outlined"
-                  size="small"
-                  autoComplete="off"
-                  InputProps={{
-                    style: { color: colors.text }
-                  }}
-                  InputLabelProps={{
-                    style: { color: colors.textSecondary },
-                    shrink: true,
-                  }}
-                  sx={{
-                    "& .MuiOutlinedInput-root": {
-                      "& fieldset": { borderColor: colors.border },
-                      "&:hover fieldset": { borderColor: colors.primaryLight },
-                      "&.Mui-focused fieldset": { borderColor: colors.primary },
-                    },
-                  }}
-                />
-                <TextField
-                  label="Label Value"
-                  placeholder="e.g. production"
-                  value={newValue}
-                  onChange={(e) => setNewValue(e.target.value)}
-                  inputRef={valueInputRef}
-                  onKeyDown={handleKeyDown}
-                  fullWidth
-                  variant="outlined"
-                  size="small"
-                  autoComplete="off"
-                  InputProps={{
-                    style: { color: colors.text }
-                  }}
-                  InputLabelProps={{
-                    style: { color: colors.textSecondary },
-                    shrink: true,
-                  }}
-                  sx={{
-                    "& .MuiOutlinedInput-root": {
-                      "& fieldset": { borderColor: colors.border },
-                      "&:hover fieldset": { borderColor: colors.primaryLight },
-                      "&.Mui-focused fieldset": { borderColor: colors.primary },
-                    },
-                  }}
-                />
-                <Button 
-                  onClick={handleAddLabel}
-                  variant="contained"
-                  disabled={!newKey.trim() || !newValue.trim()}
-                  startIcon={<AddIcon />}
-                  style={{ 
-                    backgroundColor: (!newKey.trim() || !newValue.trim()) ? colors.disabled : colors.primary,
-                    color: colors.white,
-                    minWidth: '100px',
-                    transition: 'all 0.2s ease',
-                  }}
-                >
-                  Add
-                </Button>
-              </div>
-              <Typography variant="caption" style={{ color: colors.textSecondary }}>
-                Tip: Press <span style={{ fontFamily: 'monospace', backgroundColor: isDark ? 'rgba(255, 255, 255, 0.1)' : 'rgba(0, 0, 0, 0.05)', padding: '1px 4px', borderRadius: '2px' }}>Enter</span> to move between fields or add a label
-              </Typography>
-            </div>
-          </Zoom>
-
-          <Divider style={{ backgroundColor: colors.border, margin: '16px 0' }} />
-          
-          <div className="max-h-60 overflow-y-auto pr-1">
-            {filteredLabels.length > 0 ? (
-              <div className="space-y-2">
-                {filteredLabels.map((label, index) => (
-                  <Zoom in={true} style={{ transitionDelay: `${index * 25}ms` }} key={`${label.key}-${index}`}>
-                    <div 
-                      className={`flex items-center justify-between gap-2 p-2 rounded transition-all duration-200 ${selectedLabelIndex === index ? 'ring-1' : ''}`} 
-                      style={{ 
-                        backgroundColor: selectedLabelIndex === index 
-                          ? (isDark ? 'rgba(47, 134, 255, 0.2)' : 'rgba(47, 134, 255, 0.1)') 
-                          : (isDark ? 'rgba(47, 134, 255, 0.1)' : 'rgba(47, 134, 255, 0.05)'),
-                        border: `1px solid ${selectedLabelIndex === index ? colors.primary : colors.border}`,
-                        boxShadow: selectedLabelIndex === index 
-                          ? (isDark ? '0 0 0 1px rgba(47, 134, 255, 0.4)' : '0 0 0 1px rgba(47, 134, 255, 0.2)')
-                          : 'none',
-                        cursor: 'default',
-                      }} 
-                      onClick={() => setSelectedLabelIndex(selectedLabelIndex === index ? null : index)}
-                    >
-                      <div className="flex items-center gap-2">
-                        <Tag size={16} style={{ color: colors.primary }} />
-                        <span style={{ color: colors.text }}>
-                          <span style={{ fontWeight: 500 }}>{label.key}</span>
-                          <span style={{ color: colors.textSecondary }}> = </span>
-                          <span>{label.value}</span>
-                        </span>
-                      </div>
-                      <Tooltip title="Remove Label">
-                        <IconButton 
-                          size="small" 
-                          onClick={(e) => {
-                            e.stopPropagation();
-                            handleRemoveLabel(labels.findIndex(l => l.key === label.key && l.value === label.value));
-                          }}
-                          style={{ 
-                            color: selectedLabelIndex === index ? colors.primary : colors.textSecondary,
-                            opacity: 0.8,
-                            transition: 'all 0.2s ease',
-                          }}
-                          className="hover:opacity-100"
-                        >
-                          <DeleteIcon fontSize="small" />
-                        </IconButton>
-                      </Tooltip>
-                    </div>
-                  </Zoom>
-                ))}
-              </div>
-            ) : (
-              <div className="flex flex-col items-center justify-center text-center p-6 mt-2">
-                <Tags size={28} style={{ color: colors.textSecondary, marginBottom: '12px' }} />
-                <Typography variant="body2" style={{ color: colors.text, fontWeight: 500, marginBottom: '4px' }}>
-                  {labelSearch ? "No matching labels found" : "No labels added yet"}
-                </Typography>
-                <Typography variant="caption" style={{ color: colors.textSecondary, maxWidth: '300px', margin: '0 auto' }}>
-                  {labelSearch 
-                    ? "Try a different search term or clear the search"
-                    : "Add your first label using the fields above to help organize this cluster."
-                  }
-                </Typography>
-                
-                {labelSearch && (
-                  <Button
-                    size="small"
-                    variant="text"
-                    style={{ color: colors.primary, marginTop: '12px' }}
-                    onClick={() => setLabelSearch('')}
-                  >
-                    Clear Search
-                  </Button>
-                )}
-              </div>
-            )}
-          </div>
-        </div>
-      </DialogContent>
-      
-      <DialogActions 
-        style={{ 
-          padding: '16px 24px',
-          borderTop: `1px solid ${colors.border}`,
-          justifyContent: 'space-between',
-        }}
-      >
-        <CancelButton 
-          onClick={onClose}
-          disabled={saving}
-          sx={{ 
-            color: colors.textSecondary 
-          }}
-        />
-        
-        <Button 
-          onClick={handleSave}
-          variant="contained"
-          disabled={saving}
-          startIcon={saving ? <CircularProgress size={16} color="inherit" /> : <SaveIcon />}
-          style={{ 
-            backgroundColor: colors.primary,
-            color: colors.white,
-            minWidth: '120px',
-          }}
-        >
-          {saving ? 'Saving...' : 'Save Changes'}
-        </Button>
-      </DialogActions>
-    </Dialog>
-  );
-};
-
-// Select Cluster Dialog Component
-const SelectClusterDialog: React.FC<SelectClusterDialogProps> = ({
-  open,
-  onClose,
-  clusters,
-  onSelectCluster,
-  isDark,
-  colors
-}) => {
-  const [searchTerm, setSearchTerm] = useState('');
-  
-  const filteredClusters = searchTerm 
-    ? clusters.filter(cluster => 
-        cluster.name.toLowerCase().includes(searchTerm.toLowerCase()) ||
-        Object.entries(cluster.labels || {}).some(
-          ([key, value]) => 
-            key.toLowerCase().includes(searchTerm.toLowerCase()) || 
-            value.toLowerCase().includes(searchTerm.toLowerCase())
-        )
-      )
-    : clusters;
-
-  return (
-    <Dialog
-      open={open}
-      onClose={onClose}
-      fullWidth
-      maxWidth="sm"
-      PaperProps={{
-        style: {
-          backgroundColor: colors.paper,
-          color: colors.text,
-          border: `1px solid ${colors.border}`,
-          borderRadius: '12px',
-          overflow: 'hidden',
-          boxShadow: isDark 
-            ? '0 10px 25px -5px rgba(0, 0, 0, 0.5), 0 8px 10px -6px rgba(0, 0, 0, 0.4)' 
-            : '0 10px 25px -5px rgba(0, 0, 0, 0.1), 0 8px 10px -6px rgba(0, 0, 0, 0.05)',
-        }
-      }}
-    >
-      <DialogTitle 
-        style={{ 
-          color: colors.primary,
-          display: 'flex',
-          alignItems: 'center',
-          justifyContent: 'space-between',
-          padding: '20px 24px',
-          borderBottom: `1px solid ${colors.border}`,
-        }}
-      >
-        <div className="flex items-center gap-2">
-          <Typography variant="h6" component="span">
-            Select Cluster to Edit
-          </Typography>
-        </div>
-        <IconButton onClick={onClose} size="small" style={{ color: colors.textSecondary }}>
-          <CloseIcon fontSize="small" />
-        </IconButton>
-      </DialogTitle>
-      
-      <DialogContent style={{ padding: '16px 24px' }}>
-        <TextField
-          placeholder="Search clusters..."
-          value={searchTerm}
-          onChange={(e) => setSearchTerm(e.target.value)}
-          fullWidth
-          variant="outlined"
-          size="small"
-          autoFocus
-          margin="normal"
-          InputProps={{
-            style: { color: colors.text },
-            startAdornment: (
-              <InputAdornment position="start">
-                <SearchIcon style={{ color: colors.primary, fontSize: '1.2rem' }} />
-              </InputAdornment>
-            ),
-            endAdornment: searchTerm && (
-              <InputAdornment position="end">
-                <IconButton 
-                  size="small" 
-                  onClick={() => setSearchTerm('')}
-                  style={{ color: colors.textSecondary }}
-                >
-                  <CloseIcon fontSize="small" />
-                </IconButton>
-              </InputAdornment>
-            ),
-          }}
-          sx={{
-            "& .MuiOutlinedInput-root": {
-              backgroundColor: isDark ? 'rgba(255, 255, 255, 0.05)' : 'rgba(0, 0, 0, 0.02)',
-              "& fieldset": { borderColor: colors.border },
-              "&:hover fieldset": { borderColor: colors.primaryLight },
-              "&.Mui-focused fieldset": { borderColor: colors.primary },
-            },
-            mb: 2,
-          }}
-        />
-        
-        <List
-          sx={{
-            maxHeight: '400px',
-            overflow: 'auto',
-            '&::-webkit-scrollbar': {
-              width: '8px',
-            },
-            '&::-webkit-scrollbar-track': {
-              background: isDark ? 'rgba(255, 255, 255, 0.05)' : 'rgba(0, 0, 0, 0.05)',
-              borderRadius: '4px',
-            },
-            '&::-webkit-scrollbar-thumb': {
-              background: isDark ? 'rgba(255, 255, 255, 0.1)' : 'rgba(0, 0, 0, 0.1)',
-              borderRadius: '4px',
-              '&:hover': {
-                background: isDark ? 'rgba(255, 255, 255, 0.2)' : 'rgba(0, 0, 0, 0.2)',
-              },
-            },
-          }}
-        >
-          {filteredClusters.length > 0 ? (
-            filteredClusters.map((cluster) => (
-              <ListItemButton
-                key={cluster.name}
-                onClick={() => onSelectCluster(cluster)}
-                sx={{
-                  borderRadius: '8px',
-                  mb: 1,
-                  border: `1px solid ${colors.border}`,
-                  backgroundColor: isDark ? 'rgba(47, 134, 255, 0.08)' : 'rgba(47, 134, 255, 0.04)',
-                  '&:hover': {
-                    backgroundColor: isDark ? 'rgba(47, 134, 255, 0.15)' : 'rgba(47, 134, 255, 0.08)',
-                  },
-                  transition: 'all 0.2s ease',
-                }}
-              >
-                <ListItemText 
-                  primary={cluster.name} 
-                  secondary={
-                    <Box sx={{ display: 'flex', flexWrap: 'wrap', gap: 0.5, mt: 0.5 }}>
-                      {Object.entries(cluster.labels || {}).slice(0, 3).map(([key, value]) => (
-                        <Chip
-                          key={`${key}-${value}`}
-                          size="small"
-                          label={`${key}=${value}`}
-                          sx={{ 
-                            height: 20,
-                            fontSize: '0.7rem',
-                            bgcolor: alpha(colors.primary, 0.1),
-                            color: colors.primary,
-                          }}
-                        />
-                      ))}
-                      {Object.keys(cluster.labels || {}).length > 3 && (
-                        <Chip
-                          size="small"
-                          label={`+${Object.keys(cluster.labels || {}).length - 3} more`}
-                          sx={{ 
-                            height: 20,
-                            fontSize: '0.7rem',
-                            bgcolor: alpha(colors.secondary, 0.1),
-                            color: colors.secondary,
-                          }}
-                        />
-                      )}
-                    </Box>
-                  }
-                  primaryTypographyProps={{
-                    style: { 
-                      color: colors.text,
-                      fontWeight: 500,
-                    }
-                  }}
-                  secondaryTypographyProps={{
-                    style: { 
-                      color: colors.textSecondary,
-                    },
-                    component: 'div'
-                  }}
-                />
-                <EditIcon fontSize="small" sx={{ color: colors.primary, opacity: 0.7 }} />
-              </ListItemButton>
-            ))
-          ) : (
-            <Box sx={{ display: 'flex', flexDirection: 'column', alignItems: 'center', py: 4 }}>
-              <Typography variant="body1" sx={{ color: colors.text, fontWeight: 500, mb: 1 }}>
-                No clusters found
-              </Typography>
-              <Typography variant="body2" sx={{ color: colors.textSecondary }}>
-                {searchTerm ? 'Try a different search term' : 'No clusters available to edit'}
-              </Typography>
-            </Box>
-          )}
-        </List>
-      </DialogContent>
-      
-      <DialogActions
-        style={{ 
-          padding: '16px 24px',
-          borderTop: `1px solid ${colors.border}`,
-        }}
-      >
-        <Button 
-          onClick={onClose}
-          style={{ 
-            color: colors.textSecondary,
-          }}
-          variant="text"
-        >
-          Cancel
-        </Button>
-      </DialogActions>
-    </Dialog>
-  );
-};
-
-=======
->>>>>>> 4d539177
 const ClusterPanel: React.FC<ClusterPanelProps> = ({
   clusters,
   loading,
