import React, { useState } from 'react';
import { 
  Box, 
  Typography, 
  CircularProgress, 
  Paper, 
  Divider,
  useTheme,
  alpha,
  Chip,
  Tooltip,
  Button,
  InputBase,
  IconButton
} from '@mui/material';
import AddIcon from '@mui/icons-material/Add';
import CloseIcon from '@mui/icons-material/Close';
<<<<<<< HEAD
import { ManagedCluster } from '../../types/bindingPolicy';
import KubernetesIcon from './KubernetesIcon';
import { useNavigate } from 'react-router-dom';
import { SearchIcon } from 'lucide-react';

=======
import CheckCircleIcon from '@mui/icons-material/CheckCircle';
import { ManagedCluster } from '../../types/bindingPolicy';
import KubernetesIcon from './KubernetesIcon';
import { useNavigate } from 'react-router-dom';
import SearchIcon from '@mui/icons-material/Search';
import { usePolicyDragDropStore } from '../../stores/policyDragDropStore';
>>>>>>> bad2c3e5
interface ClusterPanelProps {
  clusters: ManagedCluster[];
  loading: boolean;
  error?: string;
  compact?: boolean;
  filteredLabelKeys?: string[];
  onItemClick?: (clusterId: string) => void;
}

// Group representing a unique label key+value with clusters that share it
interface LabelGroup {
  key: string;
  value: string;
  clusters: Array<{
    name: string;
  }>;
}

const DEFAULT_FILTERED_LABEL_KEYS = [
  'open-cluster-management',
  'kubernetes.io',
  'k8s.io'
];

const ClusterPanel: React.FC<ClusterPanelProps> = ({
  clusters,
  loading,
  error,
  compact = false,
  filteredLabelKeys = DEFAULT_FILTERED_LABEL_KEYS,
  onItemClick
}) => {
  const theme = useTheme();
  const navigate = useNavigate();
  const [showSearch, setShowSearch] = useState(false);
  const [searchTerm, setSearchTerm] = useState("");

  const handleImportClusters = () => {
    navigate('/its');
  };

  // Extract unique labels from clusters
  const uniqueLabels = React.useMemo(() => {
    const labelMap: Record<string, LabelGroup> = {};
    
    clusters.forEach(cluster => {
      if (cluster.labels && Object.keys(cluster.labels).length > 0) {
        Object.entries(cluster.labels).forEach(([key, value]) => {
          if (filteredLabelKeys.some(pattern => key.includes(pattern))) return;
          
          const labelId = `${key}:${value}`;
          
          if (!labelMap[labelId]) {
            labelMap[labelId] = {
              key,
              value,
              clusters: []
            };
          }
          
          if (!labelMap[labelId].clusters.some(c => c.name === cluster.name)) {
            labelMap[labelId].clusters.push({
              name: cluster.name
            });
          }
        });
      }
    });
    
    return Object.values(labelMap);
  }, [clusters, filteredLabelKeys]);

  // Filter labels based on search term
  const filteredLabels = React.useMemo(() => {
    if (!searchTerm) return uniqueLabels;
    
    return uniqueLabels.filter(label => 
      label.key.toLowerCase().includes(searchTerm.toLowerCase()) || 
      label.value.toLowerCase().includes(searchTerm.toLowerCase())
    );
  }, [uniqueLabels, searchTerm]);

  const renderLabelItem = (labelGroup: LabelGroup) => {
<<<<<<< HEAD
    const firstCluster = labelGroup.clusters[0];

=======
    const firstCluster = labelGroup.clusters[0]; // Fix: Use clusters instead of workloads
    
>>>>>>> bad2c3e5
    // Format: label-{key}-{value} or label-{key}:{value} if it's a simple label
    let itemId = '';
    
    // Special handling for common labels we know are important
    if (labelGroup.key === 'location-group' && labelGroup.value === 'edge') {
      itemId = 'label-location-group:edge';
    } else if (labelGroup.key.includes('/')) {
      itemId = `label-${labelGroup.key}-${labelGroup.value}`;
    } else {
      itemId = `label-${labelGroup.key}:${labelGroup.value}`;
    }
    
    console.log(`Creating clickable label: ${itemId} for ${labelGroup.key}:${labelGroup.value}`);
<<<<<<< HEAD
=======
    
    // Check if this item is in the canvas
    const { canvasEntities } = usePolicyDragDropStore.getState();
    const isInCanvas = canvasEntities.clusters.includes(itemId);
>>>>>>> bad2c3e5
    
    // Replace Draggable with a simple Box
    return (
      <Box
        key={`${labelGroup.key}:${labelGroup.value}`}
<<<<<<< HEAD
=======
        onClick={() => {
          if (onItemClick) {
            if (isInCanvas) {
              console.log(`⚠️ Cluster ${itemId} is already in the canvas`);
              return;
            }
            
            onItemClick(itemId);
          }
        }}
>>>>>>> bad2c3e5
        sx={{
          p: 1,
          m: compact ? 0.5 : 1,
          borderRadius: 1,
          backgroundColor: theme.palette.background.paper,
          border: `1px solid ${theme.palette.divider}`,
          boxShadow: 0,
          '&:hover': {
            backgroundColor: alpha(theme.palette.primary.main, 0.05),
            cursor: 'pointer'
          },
          position: 'relative',
          cursor: 'pointer'
        }}
<<<<<<< HEAD
        onClick={() => onItemClick && onItemClick(itemId)}
=======
>>>>>>> bad2c3e5
      >
        {/* Position cluster count chip in absolute position */}
        <Tooltip title={`${labelGroup.clusters.length} cluster(s)`}>
          <Chip 
            size="small" 
            label={`${labelGroup.clusters.length}`}
            sx={{ 
              fontSize: '0.5rem',
              height: 16,
              '& .MuiChip-label': { px: 0.5 },
              bgcolor: alpha(theme.palette.info.main, 0.1),
              color: theme.palette.info.main,
              position: 'absolute',
              top: 4,
              right: 4
            }}
          />
        </Tooltip>
        
        {/* Label value */}
        <Box sx={{ mt: 0.5 }}>
          <Chip
            size="small"
            label={`${labelGroup.key} = ${labelGroup.value}`}
            sx={{ 
              fontSize: '1rem',
              height: 20,
              '& .MuiChip-label': { 
                px: 0.75,
                textOverflow: 'ellipsis',
                overflow: 'hidden',
              },
              bgcolor: alpha(theme.palette.primary.main, 0.1),
              color: theme.palette.primary.main,
            }}
          />
        </Box>
        
        {/* Cluster summary */}
        <Box sx={{ mt: 0.5 }}>
          <Tooltip 
            title={
              <React.Fragment>
                <Typography variant="caption" sx={{ fontWeight: 'bold' }}>Clusters:</Typography>
                <ul style={{ margin: 0, paddingLeft: '1rem' }}>
                  {labelGroup.clusters.map(c => (
                    <li key={c.name}>{c.name}</li>
                  ))}
                </ul>
              </React.Fragment>
            } 
            arrow 
            placement="top"
          >
            <Typography variant="caption" sx={{ color: 'text.secondary' }}>
              {labelGroup.clusters.length === 1 
                ? firstCluster.name
                : labelGroup.clusters.length <= 2
                  ? labelGroup.clusters.map(c => c.name).join(', ')
                  : `${labelGroup.clusters.slice(0, 2).map(c => c.name).join(', ')} +${labelGroup.clusters.length - 2} more`}
            </Typography>
          </Tooltip>
        </Box>
<<<<<<< HEAD
=======

        
        {isInCanvas && (
          <CheckCircleIcon 
            sx={{ 
              position: 'absolute',
              bottom: 4,
              right: 4,
              fontSize: '1.2rem',
              color: theme.palette.success.main,
              backgroundColor: alpha(theme.palette.background.paper, 0.7),
              borderRadius: '50%'
            }}
          />
        )}
>>>>>>> bad2c3e5
      </Box>
    );
  };

  return (
    <Paper 
      elevation={2}
      sx={{ 
        height: '100%', 
        display: 'flex', 
        flexDirection: 'column',
        overflow: 'hidden',
        borderRadius: 2,
      }}
    >
      <Box sx={{ p: compact ? 1 : 2, backgroundColor: theme.palette.primary.main, color: 'white', display: 'flex', justifyContent: 'space-between', alignItems: 'center' }}>
        <Box sx={{ display: 'flex', alignItems: 'center', flexGrow: 1 }}>
          <KubernetesIcon type="cluster" size={compact ? 20 : 24} sx={{ mr: 1, color: 'white' }} />
          {showSearch ? (
            <Box 
              sx={{ 
                display: 'flex', 
                alignItems: 'center', 
                bgcolor: alpha(theme.palette.common.white, 0.15),
                borderRadius: 1,
                px: 1,
                flexGrow: 1,
                mr: 1
              }}
            >
              <InputBase
                placeholder="Search labels..."
                value={searchTerm}
                onChange={(e) => setSearchTerm(e.target.value)}
                sx={{ 
                  color: 'white', 
                  flexGrow: 1,
                  '& .MuiInputBase-input': {
                    py: 0.5,
                  }
                }}
                autoFocus
              />
              <IconButton size="small" onClick={() => {
                setSearchTerm("");
                setShowSearch(false);
              }} sx={{ color: 'white', p: 0.25 }}>
                <CloseIcon fontSize="small" />
              </IconButton>
            </Box>
          ) : (
            <Typography variant={compact ? "subtitle1" : "h6"}>Cluster Labels</Typography>
          )}
          {!showSearch && !compact && (
            <IconButton 
              size="small" 
              sx={{ ml: 1, color: 'white' }}
              onClick={() => setShowSearch(true)}
            >
              <SearchIcon fontSize="small" />
            </IconButton>
          )}
        </Box>
        {!compact && (
          <Button
            variant="contained"
            startIcon={<AddIcon />}
            onClick={handleImportClusters}
            size="small"
            sx={{ 
              bgcolor: 'white', 
              color: theme.palette.primary.main,
              '&:hover': {
                bgcolor: alpha(theme.palette.common.white, 0.9),
              }
            }}
          >
            Import
          </Button>
        )}
      </Box>
      <Divider />
      
      <Box sx={{ 
        p: compact ? 0.5 : 1, 
        overflow: 'auto', 
        flexGrow: 1,
        '&::-webkit-scrollbar': {
          display: 'none'
        },
        scrollbarWidth: 'none',  
        '-ms-overflow-style': 'none',  
      }}>
        {loading ? (
          <Box sx={{ display: 'flex', justifyContent: 'center', p: 3 }}>
            <CircularProgress size={30} />
          </Box>
        ) : error ? (
          <Typography color="error" sx={{ p: 2 }}>
            {error}
          </Typography>
        ) : clusters.length === 0 ? (
          <Typography sx={{ p: 2, color: 'text.secondary', textAlign: 'center' }}>
            No cluster labels available. Please add clusters with labels to use in binding policies.
          </Typography>
        ) : (
          // Replace StrictModeDroppable with a regular Box
          <Box sx={{ minHeight: '100%' }}>
            {filteredLabels.length === 0 ? (
              <Typography sx={{ p: 2, color: 'text.secondary', textAlign: 'center' }}>
                {searchTerm ? 'No labels match your search.' : 'No labels found in available clusters.'}
              </Typography>
            ) : (
              filteredLabels.map((labelGroup) => 
                renderLabelItem(labelGroup)
              )
            )}
          </Box>
        )}
      </Box>
    </Paper>
  );
};

export default React.memo(ClusterPanel);<|MERGE_RESOLUTION|>--- conflicted
+++ resolved
@@ -15,20 +15,12 @@
 } from '@mui/material';
 import AddIcon from '@mui/icons-material/Add';
 import CloseIcon from '@mui/icons-material/Close';
-<<<<<<< HEAD
-import { ManagedCluster } from '../../types/bindingPolicy';
-import KubernetesIcon from './KubernetesIcon';
-import { useNavigate } from 'react-router-dom';
-import { SearchIcon } from 'lucide-react';
-
-=======
 import CheckCircleIcon from '@mui/icons-material/CheckCircle';
 import { ManagedCluster } from '../../types/bindingPolicy';
 import KubernetesIcon from './KubernetesIcon';
 import { useNavigate } from 'react-router-dom';
 import SearchIcon from '@mui/icons-material/Search';
 import { usePolicyDragDropStore } from '../../stores/policyDragDropStore';
->>>>>>> bad2c3e5
 interface ClusterPanelProps {
   clusters: ManagedCluster[];
   loading: boolean;
@@ -112,13 +104,8 @@
   }, [uniqueLabels, searchTerm]);
 
   const renderLabelItem = (labelGroup: LabelGroup) => {
-<<<<<<< HEAD
-    const firstCluster = labelGroup.clusters[0];
-
-=======
     const firstCluster = labelGroup.clusters[0]; // Fix: Use clusters instead of workloads
     
->>>>>>> bad2c3e5
     // Format: label-{key}-{value} or label-{key}:{value} if it's a simple label
     let itemId = '';
     
@@ -132,20 +119,14 @@
     }
     
     console.log(`Creating clickable label: ${itemId} for ${labelGroup.key}:${labelGroup.value}`);
-<<<<<<< HEAD
-=======
     
     // Check if this item is in the canvas
     const { canvasEntities } = usePolicyDragDropStore.getState();
     const isInCanvas = canvasEntities.clusters.includes(itemId);
->>>>>>> bad2c3e5
-    
-    // Replace Draggable with a simple Box
+    
     return (
       <Box
         key={`${labelGroup.key}:${labelGroup.value}`}
-<<<<<<< HEAD
-=======
         onClick={() => {
           if (onItemClick) {
             if (isInCanvas) {
@@ -156,7 +137,6 @@
             onItemClick(itemId);
           }
         }}
->>>>>>> bad2c3e5
         sx={{
           p: 1,
           m: compact ? 0.5 : 1,
@@ -171,10 +151,6 @@
           position: 'relative',
           cursor: 'pointer'
         }}
-<<<<<<< HEAD
-        onClick={() => onItemClick && onItemClick(itemId)}
-=======
->>>>>>> bad2c3e5
       >
         {/* Position cluster count chip in absolute position */}
         <Tooltip title={`${labelGroup.clusters.length} cluster(s)`}>
@@ -238,8 +214,6 @@
             </Typography>
           </Tooltip>
         </Box>
-<<<<<<< HEAD
-=======
 
         
         {isInCanvas && (
@@ -255,7 +229,6 @@
             }}
           />
         )}
->>>>>>> bad2c3e5
       </Box>
     );
   };
