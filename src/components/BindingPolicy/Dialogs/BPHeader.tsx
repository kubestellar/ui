import React, { useState, useEffect } from 'react';
import { Button, Box, Menu, MenuItem, Chip, Typography } from '@mui/material';
import { Filter, Plus, Trash2 } from 'lucide-react';
import CloseIcon from '@mui/icons-material/Close';
import KeyboardArrowDownIcon from '@mui/icons-material/KeyboardArrowDown';
import CreateBindingPolicyDialog, { PolicyData } from '../CreateBindingPolicyDialog';
import useTheme from '../../../stores/themeStore';
import { ManagedCluster, Workload } from '../../../types/bindingPolicy';
import Fade from '@mui/material/Fade';
import { useTranslation } from 'react-i18next';
import SearchBox from '../../common/SearchBox';

interface BPHeaderProps {
  searchQuery: string;
  setSearchQuery: (query: string) => void;
  createDialogOpen: boolean;
  setCreateDialogOpen: (open: boolean) => void;
  onCreatePolicy: (policyData: PolicyData) => void;
  activeFilters: { status?: 'Active' | 'Inactive' | 'Pending' | '' };
  setActiveFilters: (filters: { status?: 'Active' | 'Inactive' | 'Pending' }) => void;
  selectedPolicies: string[];
  onBulkDelete: () => void;
  policyCount: number;
  clusters?: ManagedCluster[];
  workloads?: Workload[];
  filteredCount: number;
}

const BPHeader: React.FC<BPHeaderProps> = ({
  searchQuery,
  setSearchQuery,
  createDialogOpen,
  setCreateDialogOpen,
  onCreatePolicy,
  activeFilters,
  setActiveFilters,
  selectedPolicies,
  onBulkDelete,
  policyCount,
  clusters = [],
  workloads = [],
  filteredCount,
}) => {
  const [anchorEl, setAnchorEl] = useState<null | HTMLElement>(null);
  const [searchFocused, setSearchFocused] = useState(false);
  const theme = useTheme(state => state.theme);
  const isDark = theme === 'dark';
  const { t } = useTranslation();

  useEffect(() => {
    console.log(
      `BPHeader: Selected policies changed - count: ${selectedPolicies.length}`,
      selectedPolicies
    );
  }, [selectedPolicies]);

  const colors = {
    primary: '#2f86ff',
    primaryLight: '#9ad6f9',
    primaryDark: '#1a65cc',
    secondary: '#67c073',
    white: '#ffffff',
    background: isDark ? '#0f172a' : '#ffffff',
    paper: isDark ? '#1e293b' : '#f8fafc',
    text: isDark ? '#f1f5f9' : '#1e293b',
    textSecondary: isDark ? '#94a3b8' : '#64748b',
    border: isDark ? '#334155' : '#e2e8f0',
    success: '#67c073',
    warning: '#ffb347',
    error: '#ff6b6b',
    disabled: isDark ? '#475569' : '#94a3b8',
  };

  const statusFilterItems = [
    { value: '', label: t('bindingPolicy.statusFilter.all'), color: '', icon: null },
    { value: 'Active', label: t('bindingPolicy.statusFilter.active'), color: colors.success },
    { value: 'Pending', label: t('bindingPolicy.statusFilter.pending'), color: colors.warning },
    { value: 'Inactive', label: t('bindingPolicy.statusFilter.inactive'), color: colors.error },
  ];

  const handleFilterClick = (event: React.MouseEvent<HTMLElement>) => {
    setAnchorEl(event.currentTarget);
  };

  const handleFilterClose = () => {
    setAnchorEl(null);
  };

  const handleStatusFilter = (status: string | undefined) => {
    setActiveFilters({
      ...activeFilters,
      status: status as 'Active' | 'Inactive' | 'Pending' | undefined,
    });
    handleFilterClose();
  };

  const handleClearFilters = () => {
    setSearchQuery('');
    setActiveFilters({});
  };

  const hasSelectedPolicies = selectedPolicies.length > 0;

  useEffect(() => {
    const handleKeyDown = (e: KeyboardEvent) => {
      if (createDialogOpen) return;

      if (e.key === 'Escape' && !searchFocused) {
        if (activeFilters) setActiveFilters({});
      }
    };

    window.addEventListener('keydown', handleKeyDown);
    return () => window.removeEventListener('keydown', handleKeyDown);
  }, [createDialogOpen, searchFocused, activeFilters]);

  return (
    <div style={{ color: colors.text }}>
      <div className="mb-8">
        <h1
          className="mb-2 flex items-center gap-2 text-3xl font-bold"
          style={{ color: colors.primary }}
        >
          <div>{t('bindingPolicy.title')}</div>
          <span
            className="rounded-full px-3 py-1 text-sm"
            style={{
              backgroundColor: isDark ? 'rgba(47, 134, 255, 0.2)' : 'rgba(47, 134, 255, 0.1)',
              color: colors.primary,
            }}
          >
            {policyCount}
          </span>
        </h1>
        <p className="text-lg" style={{ color: colors.textSecondary }}>
          {t('bindingPolicy.description')}
        </p>
      </div>

      <div className="flex flex-col gap-4">
        <div
          className="flex flex-wrap items-center justify-between gap-4 rounded-xl bg-opacity-50 p-4"
          style={{
            backgroundColor: isDark ? 'rgba(47, 134, 255, 0.05)' : 'rgba(47, 134, 255, 0.02)',
            border: `1px solid ${isDark ? 'rgba(47, 134, 255, 0.1)' : 'rgba(47, 134, 255, 0.05)'}`,
            backdropFilter: 'blur(8px)',
          }}
        >
<<<<<<< HEAD
          <div
            className={`relative flex-grow transition-all ${searchFocused ? 'max-w-lg' : 'max-w-sm'}`}
          >
            <TextField
              placeholder={t('bindingPolicy.header.searchPlaceholder')}
              value={searchQuery}
              onChange={e => setSearchQuery(e.target.value)}
              onFocus={() => setSearchFocused(true)}
              onBlur={() => setSearchFocused(false)}
              variant="outlined"
              inputRef={searchInputRef}
              fullWidth
              InputProps={{
                startAdornment: (
                  <InputAdornment position="start">
                    <Search
                      style={{
                        color: searchFocused ? colors.primary : colors.textSecondary,
                        transition: 'color 0.2s ease',
                      }}
                    />
                  </InputAdornment>
                ),
                endAdornment: searchQuery ? (
                  <InputAdornment position="end">
                    <IconButton
                      size="small"
                      onClick={() => setSearchQuery('')}
                      edge="end"
                      style={{ color: colors.textSecondary }}
                      className="transition-all duration-200 hover:bg-opacity-80"
                    >
                      <CloseIcon fontSize="small" />
                    </IconButton>
                  </InputAdornment>
                ) : null,
                style: {
                  color: colors.text,
                  padding: '10px 12px',
                  borderRadius: '12px',
                  backgroundColor: isDark ? 'rgba(255, 255, 255, 0.05)' : 'rgba(0, 0, 0, 0.02)',
                },
              }}
              sx={{
                '& .MuiOutlinedInput-root': {
                  borderRadius: '12px',
                  transition: 'all 0.3s ease',
                  minHeight: '32px',
                  '& input': {
                    padding: '8px 0',
                  },
                  '& fieldset': {
                    borderColor: searchFocused ? colors.primary : colors.border,
                    borderWidth: searchFocused ? '2px' : '1px',
                  },
                  '&:hover fieldset': {
                    borderColor: searchFocused ? colors.primary : colors.primaryLight,
                  },
                  '&.Mui-focused fieldset': {
                    borderColor: colors.primary,
                    boxShadow: isDark
                      ? '0 0 0 4px rgba(47, 134, 255, 0.15)'
                      : '0 0 0 4px rgba(47, 134, 255, 0.1)',
                  },
                },
              }}
            />

            {searchFocused && (
              <Typography
                variant="caption"
                style={{
                  color: colors.textSecondary,
                  position: 'absolute',
                  bottom: '-20px',
                  left: '8px',
                }}
              >
                {t('bindingPolicy.header.clearSearch')}
              </Typography>
            )}
          </div>
=======
          <SearchBox
            value={searchQuery}
            onChange={setSearchQuery}
            placeholder={t('bindingPolicy.header.searchPlaceholder')}
            colors={colors}
            isDark={isDark}
            onFocus={() => setSearchFocused(true)}
            onBlur={() => setSearchFocused(false)}
            showHint={searchFocused}
            hintText={t('bindingPolicy.header.clearSearch')}
          />
>>>>>>> e911ba4d

          <div className="flex items-center gap-3">
            {hasSelectedPolicies && (
              <Button
                variant="outlined"
                startIcon={<Trash2 size={16} />}
                onClick={onBulkDelete}
                sx={{
                  color: colors.error,
                  borderColor: colors.error,
                  backgroundColor: isDark ? 'rgba(239, 68, 68, 0.1)' : 'rgba(239, 68, 68, 0.05)',
                  textTransform: 'none',
                  fontWeight: '600',
                  borderRadius: '10px',
                  padding: '8px 16px',
                  height: '45px',
                  transition: 'all 0.2s ease',
                  '&:hover': {
                    backgroundColor: isDark ? 'rgba(239, 68, 68, 0.2)' : 'rgba(239, 68, 68, 0.1)',
                    borderColor: colors.error,
                    transform: 'translateY(-2px)',
                    boxShadow: '0 4px 8px -2px rgba(239, 68, 68, 0.2)',
                  },
                }}
              >
                {t('bindingPolicy.header.deleteSelected')}
                <Box
                  component="span"
                  sx={{
                    display: 'inline-flex',
                    alignItems: 'center',
                    justifyContent: 'center',
                    width: '22px',
                    height: '22px',
                    borderRadius: '11px',
                    backgroundColor: colors.error,
                    color: 'white',
                    fontSize: '12px',
                    fontWeight: 'bold',
                    ml: 1,
                  }}
                >
                  {selectedPolicies.length}
                </Box>
              </Button>
            )}

            <Button
              variant="outlined"
              onClick={handleFilterClick}
              startIcon={
                <Filter
                  size={16}
                  style={{ color: activeFilters.status ? colors.primary : colors.textSecondary }}
                />
              }
              endIcon={
                <KeyboardArrowDownIcon
                  style={{ color: activeFilters.status ? colors.primary : colors.textSecondary }}
                />
              }
              sx={{
                color: activeFilters.status ? colors.primary : colors.textSecondary,
                borderColor: activeFilters.status ? colors.primary : colors.border,
                backgroundColor: activeFilters.status
                  ? isDark
                    ? 'rgba(47, 134, 255, 0.1)'
                    : 'rgba(47, 134, 255, 0.05)'
                  : 'transparent',
                textTransform: 'none',
                fontWeight: activeFilters.status ? '600' : '500',
                borderRadius: '10px',
                padding: '8px 16px',
                height: '45px',
                transition: 'all 0.2s ease',
                '&:hover': {
                  backgroundColor: isDark ? 'rgba(47, 134, 255, 0.15)' : 'rgba(47, 134, 255, 0.1)',
                  borderColor: colors.primary,
                  transform: 'translateY(-2px)',
                  boxShadow: '0 4px 8px -2px rgba(47, 134, 255, 0.2)',
                },
              }}
            >
              {activeFilters.status
                ? statusFilterItems.find(item => item.value === activeFilters.status)?.label ||
                  t('bindingPolicy.statusFilter.label')
                : t('bindingPolicy.statusFilter.label')}
              {activeFilters.status && (
                <Box
                  component="span"
                  sx={{
                    display: 'inline-flex',
                    alignItems: 'center',
                    justifyContent: 'center',
                    width: '22px',
                    height: '22px',
                    borderRadius: '11px',
                    backgroundColor: colors.primary,
                    color: 'white',
                    fontSize: '12px',
                    fontWeight: 'bold',
                    ml: 1,
                    animation: activeFilters.status ? 'fadeIn 0.3s ease-out' : 'none',
                    '@keyframes fadeIn': {
                      '0%': { opacity: 0, transform: 'scale(0.8)' },
                      '100%': { opacity: 1, transform: 'scale(1)' },
                    },
                  }}
                >
                  1
                </Box>
              )}
            </Button>

            <Menu
              id="status-filter-menu"
              anchorEl={anchorEl}
              open={Boolean(anchorEl)}
              onClose={handleFilterClose}
              anchorOrigin={{
                vertical: 'bottom',
                horizontal: 'left',
              }}
              transformOrigin={{
                vertical: 'top',
                horizontal: 'left',
              }}
              PaperProps={{
                style: {
                  backgroundColor: colors.paper,
                  borderRadius: '12px',
                  minWidth: '220px',
                  border: `1px solid ${colors.border}`,
                  boxShadow: isDark
                    ? '0 10px 25px -5px rgba(0, 0, 0, 0.3), 0 8px 10px -6px rgba(0, 0, 0, 0.2)'
                    : '0 10px 25px -5px rgba(0, 0, 0, 0.1), 0 8px 10px -6px rgba(0, 0, 0, 0.05)',
                  marginTop: '8px',
                  padding: '8px',
                  overflow: 'hidden',
                },
              }}
              TransitionComponent={Fade}
              transitionDuration={200}
            >
              {statusFilterItems.map(item => (
                <MenuItem
                  key={item.value}
                  onClick={() => handleStatusFilter(item.value)}
                  selected={activeFilters.status === item.value}
                  sx={{
                    color: colors.text,
                    backgroundColor:
                      activeFilters.status === item.value
                        ? isDark
                          ? 'rgba(47, 134, 255, 0.15)'
                          : 'rgba(47, 134, 255, 0.1)'
                        : 'transparent',
                    borderRadius: '8px',
                    margin: '3px 0',
                    padding: '10px 16px',
                    transition: 'all 0.15s ease',
                    '&:hover': {
                      backgroundColor: isDark ? 'rgba(255, 255, 255, 0.07)' : 'rgba(0, 0, 0, 0.04)',
                      transform: 'translateX(4px)',
                    },
                  }}
                >
                  <Box sx={{ display: 'flex', alignItems: 'center', width: '100%', gap: 1.5 }}>
                    {item.value && (
                      <Box
                        sx={{
                          width: 10,
                          height: 10,
                          borderRadius: '50%',
                          backgroundColor: item.color,
                          flexShrink: 0,
                          transition: 'transform 0.2s ease',
                          transform:
                            activeFilters.status === item.value ? 'scale(1.2)' : 'scale(1)',
                        }}
                      />
                    )}
                    <Typography
                      variant="body2"
                      sx={{
                        fontWeight: activeFilters.status === item.value ? 600 : 400,
                        transition: 'all 0.15s ease',
                        color: activeFilters.status === item.value ? colors.primary : colors.text,
                      }}
                    >
                      {item.label}
                    </Typography>
                  </Box>
                </MenuItem>
              ))}
            </Menu>

            <Button
              variant="contained"
              startIcon={<Plus size={18} />}
              onClick={() => setCreateDialogOpen(true)}
              sx={{
                bgcolor: colors.primary,
                color: colors.white,
                '&:hover': { bgcolor: colors.primaryDark },
                textTransform: 'none',
                fontWeight: '600',
                padding: '8px 20px',
                borderRadius: '8px',
                boxShadow: isDark
                  ? '0 4px 6px -1px rgba(0, 0, 0, 0.3), 0 2px 4px -2px rgba(0, 0, 0, 0.2)'
                  : '0 4px 6px -1px rgba(47, 134, 255, 0.2), 0 2px 4px -2px rgba(47, 134, 255, 0.1)',
              }}
            >
              {t('bindingPolicy.header.create')}
            </Button>
          </div>
        </div>

        {(searchQuery || activeFilters.status) && (
          <div
            className="relative mb-2 flex flex-wrap items-center gap-2 overflow-hidden rounded-xl p-4"
            style={{
              backgroundColor: isDark ? 'rgba(47, 134, 255, 0.08)' : 'rgba(47, 134, 255, 0.04)',
              border: `1px solid ${isDark ? 'rgba(47, 134, 255, 0.15)' : 'rgba(47, 134, 255, 0.1)'}`,
              boxShadow: isDark
                ? '0 4px 6px -1px rgba(0, 0, 0, 0.1), 0 2px 4px -2px rgba(0, 0, 0, 0.05)'
                : '0 4px 6px -1px rgba(47, 134, 255, 0.05), 0 2px 4px -2px rgba(47, 134, 255, 0.025)',
            }}
          >
            <div
              className="pointer-events-none absolute inset-0 opacity-10"
              style={{
                backgroundImage:
                  'radial-gradient(circle at 10% 20%, rgba(47, 134, 255, 0.2) 0%, transparent 70%)',
                zIndex: 0,
              }}
            />

            <Typography
              variant="subtitle2"
              style={{
                color: colors.primary,
                marginRight: '8px',
                position: 'relative',
                zIndex: 1,
                display: 'flex',
                alignItems: 'center',
                gap: '6px',
              }}
            >
              <Filter size={16} style={{ color: colors.primary }} />
              {t('bindingPolicy.header.activeFilters')}
            </Typography>

            {searchQuery && (
              <Chip
                label={`${t('bindingPolicy.header.search')}: "${searchQuery}"`}
                size="medium"
                onDelete={() => setSearchQuery('')}
                sx={{
                  backgroundColor: isDark ? 'rgba(47, 134, 255, 0.15)' : 'rgba(47, 134, 255, 0.1)',
                  color: colors.primary,
                  fontWeight: 500,
                  '& .MuiChip-deleteIcon': {
                    color: colors.primary,
                    '&:hover': { color: colors.primaryDark },
                  },
                  borderRadius: '8px',
                  transition: 'all 0.2s ease',
                  '&:hover': {
                    backgroundColor: isDark
                      ? 'rgba(47, 134, 255, 0.2)'
                      : 'rgba(47, 134, 255, 0.15)',
                    boxShadow: '0 2px 4px rgba(47, 134, 255, 0.2)',
                  },
                  position: 'relative',
                  zIndex: 1,
                }}
              />
            )}

            {activeFilters.status && (
              <Chip
                label={`${t('bindingPolicy.header.status')}: ${statusFilterItems.find(item => item.value === activeFilters.status)?.label}`}
                size="medium"
                onDelete={() => handleStatusFilter(undefined)}
                sx={{
                  backgroundColor: isDark ? 'rgba(47, 134, 255, 0.15)' : 'rgba(47, 134, 255, 0.1)',
                  color: colors.primary,
                  fontWeight: 500,
                  '& .MuiChip-deleteIcon': {
                    color: colors.primary,
                    '&:hover': { color: colors.primaryDark },
                  },
                  borderRadius: '8px',
                  transition: 'all 0.2s ease',
                  '&:hover': {
                    backgroundColor: isDark
                      ? 'rgba(47, 134, 255, 0.2)'
                      : 'rgba(47, 134, 255, 0.15)',
                    boxShadow: '0 2px 4px rgba(47, 134, 255, 0.2)',
                  },
                  position: 'relative',
                  zIndex: 1,
                }}
              />
            )}

            <Box sx={{ flexGrow: 1 }} />

            <Typography
              variant="body2"
              sx={{
                color: colors.text,
                backgroundColor: isDark ? 'rgba(255, 255, 255, 0.1)' : 'rgba(0, 0, 0, 0.05)',
                padding: '4px 10px',
                borderRadius: '6px',
                marginRight: '8px',
                fontWeight: 500,
                position: 'relative',
                zIndex: 1,
              }}
            >
              {filteredCount} result{filteredCount !== 1 ? 's' : ''}
            </Typography>

            <Button
              variant="text"
              size="small"
              onClick={handleClearFilters}
              startIcon={<CloseIcon fontSize="small" />}
              sx={{
                color: colors.primary,
                textTransform: 'none',
                fontWeight: 500,
                '&:hover': {
                  backgroundColor: isDark ? 'rgba(255, 255, 255, 0.07)' : 'rgba(0, 0, 0, 0.05)',
                },
                position: 'relative',
                zIndex: 1,
                borderRadius: '8px',
                transition: 'all 0.2s ease',
              }}
            >
              {t('bindingPolicy.header.clearAll')}
            </Button>
          </div>
        )}
      </div>

      <CreateBindingPolicyDialog
        open={createDialogOpen}
        onClose={() => setCreateDialogOpen(false)}
        onCreatePolicy={onCreatePolicy}
        clusters={clusters}
        workloads={workloads}
      />
    </div>
  );
};

export default BPHeader;<|MERGE_RESOLUTION|>--- conflicted
+++ resolved
@@ -146,90 +146,6 @@
             backdropFilter: 'blur(8px)',
           }}
         >
-<<<<<<< HEAD
-          <div
-            className={`relative flex-grow transition-all ${searchFocused ? 'max-w-lg' : 'max-w-sm'}`}
-          >
-            <TextField
-              placeholder={t('bindingPolicy.header.searchPlaceholder')}
-              value={searchQuery}
-              onChange={e => setSearchQuery(e.target.value)}
-              onFocus={() => setSearchFocused(true)}
-              onBlur={() => setSearchFocused(false)}
-              variant="outlined"
-              inputRef={searchInputRef}
-              fullWidth
-              InputProps={{
-                startAdornment: (
-                  <InputAdornment position="start">
-                    <Search
-                      style={{
-                        color: searchFocused ? colors.primary : colors.textSecondary,
-                        transition: 'color 0.2s ease',
-                      }}
-                    />
-                  </InputAdornment>
-                ),
-                endAdornment: searchQuery ? (
-                  <InputAdornment position="end">
-                    <IconButton
-                      size="small"
-                      onClick={() => setSearchQuery('')}
-                      edge="end"
-                      style={{ color: colors.textSecondary }}
-                      className="transition-all duration-200 hover:bg-opacity-80"
-                    >
-                      <CloseIcon fontSize="small" />
-                    </IconButton>
-                  </InputAdornment>
-                ) : null,
-                style: {
-                  color: colors.text,
-                  padding: '10px 12px',
-                  borderRadius: '12px',
-                  backgroundColor: isDark ? 'rgba(255, 255, 255, 0.05)' : 'rgba(0, 0, 0, 0.02)',
-                },
-              }}
-              sx={{
-                '& .MuiOutlinedInput-root': {
-                  borderRadius: '12px',
-                  transition: 'all 0.3s ease',
-                  minHeight: '32px',
-                  '& input': {
-                    padding: '8px 0',
-                  },
-                  '& fieldset': {
-                    borderColor: searchFocused ? colors.primary : colors.border,
-                    borderWidth: searchFocused ? '2px' : '1px',
-                  },
-                  '&:hover fieldset': {
-                    borderColor: searchFocused ? colors.primary : colors.primaryLight,
-                  },
-                  '&.Mui-focused fieldset': {
-                    borderColor: colors.primary,
-                    boxShadow: isDark
-                      ? '0 0 0 4px rgba(47, 134, 255, 0.15)'
-                      : '0 0 0 4px rgba(47, 134, 255, 0.1)',
-                  },
-                },
-              }}
-            />
-
-            {searchFocused && (
-              <Typography
-                variant="caption"
-                style={{
-                  color: colors.textSecondary,
-                  position: 'absolute',
-                  bottom: '-20px',
-                  left: '8px',
-                }}
-              >
-                {t('bindingPolicy.header.clearSearch')}
-              </Typography>
-            )}
-          </div>
-=======
           <SearchBox
             value={searchQuery}
             onChange={setSearchQuery}
@@ -241,7 +157,6 @@
             showHint={searchFocused}
             hintText={t('bindingPolicy.header.clearSearch')}
           />
->>>>>>> e911ba4d
 
           <div className="flex items-center gap-3">
             {hasSelectedPolicies && (
