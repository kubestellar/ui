import { useState, useEffect, useRef } from 'react';
import { motion } from 'framer-motion';
import { Eye, EyeOff, Lock, User, Globe } from 'lucide-react';
import { useLocation, useNavigate } from 'react-router-dom';
import toast from 'react-hot-toast';
import { useLogin } from '../../hooks/queries/useLogin';
<<<<<<< HEAD
import { useTranslation } from 'react-i18next'; // Add this import
=======
import { decryptData, isEncrypted, migratePassword, secureGet } from '../../utils/secureStorage';
>>>>>>> aba0c6ad

const LoginForm = () => {
  const { t } = useTranslation(); // Add translation hook
  const [showPassword, setShowPassword] = useState(false);
  const [username, setUsername] = useState('');
  const [password, setPassword] = useState('');
  const [rememberMe, setRememberMe] = useState(false);
  const [errors, setErrors] = useState({
    username: '',
    password: '',
  });
  const renderStartTime = useRef<number>(performance.now());
  const navigate = useNavigate();
  const location = useLocation();
  const { mutate: login, isPending } = useLogin();

  useEffect(() => {
    console.log(
      `[LoginForm] Component mounted at ${performance.now() - renderStartTime.current}ms`
    );

    // First attempt to migrate any old base64 passwords to the new encrypted format
    migratePassword().then(() => {
      const loadSavedCredentials = async () => {
        const savedUsername = secureGet('rememberedUsername');
        const savedPassword = secureGet('rememberedPassword');

        if (savedUsername && savedPassword) {
          try {
            let passwordToUse;

            if (isEncrypted(savedPassword)) {
              // This is an encrypted password using our new method
              passwordToUse = await decryptData(savedPassword);
            } else {
              // This should never happen with the new secure storage
              // But kept as a fallback just in case
              console.warn('Unexpected unencrypted password found in secure storage');
              migratePassword();
              return;
            }

            setUsername(savedUsername);
            setPassword(passwordToUse);
            setRememberMe(true);
            console.log(
              `[LoginForm] Loaded remembered credentials at ${performance.now() - renderStartTime.current}ms`
            );
          } catch (error) {
            if (error instanceof Error && error.message === 'Credentials have expired') {
              toast.error('Saved credentials have expired. Please log in again.');
            } else if (
              error instanceof Error &&
              error.message === 'Too many decryption attempts. Please try again later.'
            ) {
              toast.error(error.message);
            } else {
              console.error(
                `[LoginForm] Error with stored credentials at ${performance.now() - renderStartTime.current}ms`
              );
            }
            // We don't need to manually remove credentials as the decryptData function
            // will handle this for expired credentials
          }
        }
      };

      loadSavedCredentials();
    });
  }, []);

  useEffect(() => {
    if (location.state) {
      const { errorMessage, infoMessage, from } = location.state as {
        errorMessage?: string;
        infoMessage?: string;
        from?: string;
      };

      if (from) {
        localStorage.setItem('redirectAfterLogin', from);
        console.log(
          `[LoginForm] Stored redirect path "${from}" at ${performance.now() - renderStartTime.current}ms`
        );
      }

      if (errorMessage) {
        toast.error(errorMessage, { id: 'auth-redirect-error' });
        console.log(
          `[LoginForm] Displayed error message "${errorMessage}" at ${performance.now() - renderStartTime.current}ms`
        );
        navigate(location.pathname, { replace: true, state: {} });
      }

      if (infoMessage) {
        toast.success(infoMessage, { id: 'auth-redirect-info' });
        console.log(
          `[LoginForm] Displayed info message "${infoMessage}" at ${performance.now() - renderStartTime.current}ms`
        );
        navigate(location.pathname, { replace: true, state: {} });
      }
    }

    const tokenRemovalTime = localStorage.getItem('tokenRemovalTime');
    if (tokenRemovalTime) {
      localStorage.removeItem('tokenRemovalTime');
      console.log(
        `[LoginForm] Cleared token removal time at ${performance.now() - renderStartTime.current}ms`
      );
    }
  }, [location, navigate]);

  const validateForm = () => {
    const newErrors = {
      username: '',
      password: '',
    };

    if (!username.trim()) {
      newErrors.username = t('login.form.errors.usernameRequired');
    }

    if (!password.trim()) {
      newErrors.password = t('login.form.errors.passwordRequired');
    }

    setErrors(newErrors);
    return !newErrors.username && !newErrors.password;
  };

  const handleSubmit = async (e: React.FormEvent) => {
    e.preventDefault();

    if (!validateForm()) {
      console.log(
        `[LoginForm] Form validation failed at ${performance.now() - renderStartTime.current}ms`
      );
      return;
    }

    console.log(
      `[LoginForm] Form submission started at ${performance.now() - renderStartTime.current}ms`
    );
    toast.dismiss();
    toast.loading(t('login.form.signingIn'), { id: 'auth-loading' });

    login({ username, password, rememberMe });
  };

  // JSX with updated translations
  return (
    <form onSubmit={handleSubmit} className="space-y-5">
      <motion.div
        initial={{ opacity: 0, x: -10 }}
        animate={{ opacity: 1, x: 0 }}
        transition={{ delay: 0.1 }}
      >
        <div className="group relative">
          <User
            className="absolute left-3 top-1/2 -translate-y-1/2 text-blue-300/80 transition-colors duration-200 group-focus-within:text-blue-400"
            size={18}
          />
          <input
            type="text"
            value={username}
            onChange={e => {
              setUsername(e.target.value);
              setErrors(prev => ({ ...prev, username: '' }));
            }}
            placeholder={t('login.form.username')}
            className={`w-full border bg-[#1a1f2e] py-3.5 pl-10 pr-4 ${
              errors.username ? 'border-red-400' : 'border-blue-300/20'
            } [&:-webkit-autofill]:!-webkit-text-fill-color-white rounded-xl text-white placeholder-blue-200/70 shadow-sm transition-all duration-200 
            [-webkit-text-fill-color:white] focus:border-blue-400 focus:outline-none
            focus:ring-1
            focus:ring-blue-400/30
            [&:-webkit-autofill]:!text-white
            [&:-webkit-autofill]:shadow-[inset_0_0_0_1000px_#1a1f2e]
            [&:-webkit-autofill]:[transition:_background-color_9999s_ease-in-out_0s]`}
            required
          />
        </div>
        {errors.username && (
          <motion.p
            initial={{ opacity: 0, y: -5 }}
            animate={{ opacity: 1, y: 0 }}
            className="ml-2 mt-1.5 flex items-center text-xs text-red-400"
          >
            <span className="mr-1">•</span>
            {errors.username}
          </motion.p>
        )}
      </motion.div>

      <motion.div
        initial={{ opacity: 0, x: -10 }}
        animate={{ opacity: 1, x: 0 }}
        transition={{ delay: 0.2 }}
      >
        <div className="group relative">
          <Lock
            className="absolute left-3 top-1/2 -translate-y-1/2 text-blue-300/80 transition-colors duration-200 group-focus-within:text-blue-400"
            size={18}
          />
          <input
            type={showPassword ? 'text' : 'password'}
            value={password}
            onChange={e => {
              setPassword(e.target.value);
              setErrors(prev => ({ ...prev, password: '' }));
            }}
            placeholder={t('login.form.password')}
            className={`w-full border bg-[#1a1f2e] py-3.5 pl-10 pr-12 ${
              errors.password ? 'border-red-400' : 'border-blue-300/20'
            } [&:-webkit-autofill]:!-webkit-text-fill-color-white [-ms-reveal]:hidden rounded-xl text-white placeholder-blue-200/70 shadow-sm transition-all 
            duration-200 [-webkit-text-fill-color:white] focus:border-blue-400
            focus:outline-none
            focus:ring-1
            focus:ring-blue-400/30
            [&:-webkit-autofill]:!text-white
            [&:-webkit-autofill]:shadow-[inset_0_0_0_1000px_#1a1f2e]
            [&:-webkit-autofill]:[transition:_background-color_9999s_ease-in-out_0s]
            [&::-ms-clear]:hidden
            [&::-ms-reveal]:hidden`}
            required
          />
          <button
            type="button"
            onClick={() => setShowPassword(!showPassword)}
            className="absolute right-3 top-1/2 -translate-y-1/2 bg-transparent text-blue-300/70 transition-colors duration-200 hover:text-blue-300"
            aria-label={showPassword ? t('login.form.hidePassword') : t('login.form.showPassword')}
          >
            {showPassword ? <EyeOff size={18} /> : <Eye size={18} />}
          </button>
        </div>
        {errors.password && (
          <motion.p
            initial={{ opacity: 0, y: -5 }}
            animate={{ opacity: 1, y: 0 }}
            className="ml-2 mt-1.5 flex items-center text-xs text-red-400"
          >
            <span className="mr-1">•</span>
            {errors.password}
          </motion.p>
        )}
      </motion.div>

      <motion.div
        className="mt-2 flex items-center text-sm"
        initial={{ opacity: 0 }}
        animate={{ opacity: 1 }}
        transition={{ delay: 0.3 }}
      >
        <div className="flex items-center">
          <input
            type="checkbox"
            id="remember"
            checked={rememberMe}
            onChange={e => setRememberMe(e.target.checked)}
            className="h-4 w-4 rounded-md border-blue-300/30 bg-white/5 text-blue-500 focus:ring-blue-500/50"
          />
          <label htmlFor="remember" className="ml-2 cursor-pointer text-blue-200/80">
            {t('login.form.rememberMe')}
          </label>
        </div>
      </motion.div>

      <motion.button
        type="submit"
        className="relative mt-6 flex w-full transform items-center justify-center gap-2 overflow-hidden rounded-xl bg-gradient-to-r from-blue-500 via-blue-600 to-[#6236FF] px-4 py-3.5 font-medium text-white shadow-lg transition-all duration-300 hover:-translate-y-0.5 hover:from-blue-600 hover:via-blue-700 hover:to-[#7a52ff] hover:shadow-blue-500/25 disabled:cursor-not-allowed disabled:opacity-50"
        initial={{ opacity: 0, y: 10 }}
        animate={{ opacity: 1, y: 0 }}
        transition={{ delay: 0.4 }}
        whileHover={{ scale: 1.02 }}
        whileTap={{ scale: 0.98 }}
        disabled={isPending}
      >
        {isPending ? (
          <>
            <div className="mr-2 h-5 w-5 animate-spin rounded-full border-2 border-white border-t-transparent"></div>
            <span>{t('login.form.signingIn')}</span>
          </>
        ) : (
          <>
            <Globe size={18} className="text-white/90" />
            <span>{t('login.form.signIn')}</span>
          </>
        )}
        <span className="absolute left-0 top-0 h-full w-full bg-gradient-to-r from-white/10 to-transparent opacity-0 transition-opacity duration-300 hover:opacity-100"></span>
      </motion.button>
    </form>
  );
};

export default LoginForm;<|MERGE_RESOLUTION|>--- conflicted
+++ resolved
@@ -4,11 +4,8 @@
 import { useLocation, useNavigate } from 'react-router-dom';
 import toast from 'react-hot-toast';
 import { useLogin } from '../../hooks/queries/useLogin';
-<<<<<<< HEAD
 import { useTranslation } from 'react-i18next'; // Add this import
-=======
 import { decryptData, isEncrypted, migratePassword, secureGet } from '../../utils/secureStorage';
->>>>>>> aba0c6ad
 
 const LoginForm = () => {
   const { t } = useTranslation(); // Add translation hook
