import React, { ChangeEvent, RefObject, useState, useEffect } from 'react';
import {
  Box,
  Button,
  CircularProgress,
  Alert,
  SxProps,
  Theme,
  Typography,
  Fade,
  Zoom,
  Paper,
  Divider,
  useMediaQuery,
} from '@mui/material';
import { CommandResponse, Colors } from './ImportClusters';
import OnboardingLogsDisplay from './OnboardingLogsDisplay';
import CancelButton from './common/CancelButton';

interface QuickConnectProps {
  theme: string;
  colors: Colors;
  commonInputSx: SxProps<Theme>;
  enhancedTabContentStyles: SxProps<Theme>;
  primaryButtonStyles: SxProps<Theme>;
  secondaryButtonStyles: SxProps<Theme>;
  formData: { clusterName: string; token: string; hubApiServer: string };
  handleChange: (e: ChangeEvent<HTMLInputElement | HTMLSelectElement>) => void;
  handleGenerateCommand: () => void;
  manualCommand: CommandResponse | null;
  manualLoading: boolean;
  setManualLoading: (loading: boolean) => void;
  manualError: string;
  availableClusters: Array<{ name: string; cluster: string }>;
  availableClustersLoading: boolean;
  availableClustersError: string;
  fetchAvailableClusters: () => void;
  clearManualCommand: () => void;
  onCancel: () => void;
  snackbar: { open: boolean; message: string; severity: 'success' | 'error' | 'warning' | 'info' };
  setSnackbar: (snackbar: {
    open: boolean;
    message: string;
    severity: 'success' | 'error' | 'warning' | 'info';
  }) => void;
  successAlertRef: RefObject<HTMLDivElement>;
  setManualCommand: (command: CommandResponse | null) => void;
}

const QuickConnectTab: React.FC<QuickConnectProps> = ({
  theme,
  colors,
  enhancedTabContentStyles,
  primaryButtonStyles,
  secondaryButtonStyles,
  formData,
  handleChange,
  handleGenerateCommand,
  manualCommand,
  manualLoading,
  setManualLoading,
  availableClusters,
  availableClustersLoading,
  availableClustersError,
  fetchAvailableClusters,
  clearManualCommand,
  onCancel,
  setSnackbar,
  successAlertRef,
  setManualCommand,
}) => {
  const textColor = theme === 'dark' ? colors.white : colors.text;
  const [showLogs, setShowLogs] = useState(false);
  const isMobile = useMediaQuery('(max-width:600px)');

  // Auto-fetch clusters when component mounts
  useEffect(() => {
    // Only fetch once on mount if we have no clusters and no error
    if (availableClusters.length === 0 && !availableClustersError && !availableClustersLoading) {
      fetchAvailableClusters();
    }
  }, [
    availableClusters.length,
    availableClustersError,
    availableClustersLoading,
    fetchAvailableClusters,
<<<<<<< HEAD
  ]); // Added required dependencies
=======
  ]); // Include all dependencies
>>>>>>> 1275af85

  // This function will be called when the onboarding is completed via logs
  const handleOnboardingComplete = () => {
    // Wait a moment for last logs to be visible
    setTimeout(() => {
      setShowLogs(false);
      // Set the success message
      if (!manualCommand) {
        const successCommand = {
          clusterName: formData.clusterName,
          token: '',
          command:
            'Cluster onboarded successfully! The cluster is now being added to the platform.',
        };
        clearManualCommand(); // Clear any existing command
        setTimeout(() => {
          setManualCommand(successCommand);
          setSnackbar({
            open: true,
            message: 'Cluster onboarded successfully!',
            severity: 'success',
          });
        }, 100);
      }
    }, 2000);
  };

  const handleOnboard = () => {
    if (!formData.clusterName.trim()) return;
    setShowLogs(true);
    handleGenerateCommand();

    // Reset loading state after WebSocket takes over
    setTimeout(() => {
      if (showLogs) {
        setManualLoading(false);
      }
    }, 1000);
  };

  // Card styles with consistent elevation and hover effects
  const cardStyle: SxProps<Theme> = {
    borderRadius: { xs: 2, sm: 3 },
    p: { xs: 2, sm: 3 },
    mb: 3,
    transition: 'all 0.25s cubic-bezier(0.4, 0, 0.2, 1)',
    backgroundColor: theme === 'dark' ? 'rgba(24, 28, 33, 0.8)' : 'rgba(255, 255, 255, 0.9)',
    border: `1px solid ${theme === 'dark' ? 'rgba(255, 255, 255, 0.05)' : 'rgba(0, 0, 0, 0.05)'}`,
    boxShadow:
      theme === 'dark' ? '0 4px 20px rgba(0, 0, 0, 0.2)' : '0 4px 20px rgba(0, 0, 0, 0.06)',
    position: 'relative',
    overflow: 'hidden',
    transform: 'translateZ(0)', // Force GPU acceleration
    backfaceVisibility: 'hidden', // Prevent flickering during animations
    '&:hover': {
      transform: 'translateY(-2px) translateZ(0)',
      boxShadow:
        theme === 'dark' ? '0 6px 24px rgba(0, 0, 0, 0.25)' : '0 6px 24px rgba(0, 0, 0, 0.08)',
    },
  };

  return (
    <Box
      sx={{
        ...enhancedTabContentStyles,
        border: 'none',
        boxShadow: 'none',
        bgcolor: 'transparent',
        p: 0,
        height: '100%',
        display: 'flex',
        flexDirection: 'column',
        overflow: 'hidden',
        minHeight: 0, // Helps with flexbox scrolling issues
      }}
    >
      <Box
        sx={{
          p: { xs: 1.5, sm: 2, md: 2.5 },
          borderRadius: { xs: 1.5, sm: 2 },
          backgroundColor: theme === 'dark' ? 'rgba(16, 20, 24, 0.7)' : 'rgba(250, 252, 254, 0.8)',
          backgroundImage:
            theme === 'dark'
              ? 'linear-gradient(to bottom right, rgba(30, 40, 50, 0.8), rgba(10, 15, 20, 0.6))'
              : 'linear-gradient(to bottom right, rgba(255, 255, 255, 0.9), rgba(245, 247, 250, 0.8))',
          backdropFilter: 'blur(10px)',
          border: `1px solid ${theme === 'dark' ? 'rgba(255, 255, 255, 0.08)' : 'rgba(0, 0, 0, 0.06)'}`,
          boxShadow:
            theme === 'dark' ? '0 10px 30px rgba(0, 0, 0, 0.2)' : '0 10px 30px rgba(0, 0, 0, 0.04)',
          flex: 1,
          display: 'flex',
          flexDirection: 'column',
          position: 'relative',
          overflow: 'hidden',
          minHeight: 0, // Helps with flexbox scrolling issues
        }}
      >
        {/* Visual elements for modern design feel */}
        <Box
          sx={{
            position: 'absolute',
            top: theme === 'dark' ? -120 : -150,
            right: theme === 'dark' ? -120 : -150,
            width: 300,
            height: 300,
            borderRadius: '50%',
            background:
              theme === 'dark'
                ? 'radial-gradient(circle, rgba(47, 134, 255, 0.08) 0%, rgba(47, 134, 255, 0) 70%)'
                : 'radial-gradient(circle, rgba(47, 134, 255, 0.04) 0%, rgba(47, 134, 255, 0) 70%)',
            zIndex: 0,
          }}
        />
        <Box
          sx={{
            position: 'absolute',
            bottom: theme === 'dark' ? -100 : -120,
            left: theme === 'dark' ? -100 : -120,
            width: 250,
            height: 250,
            borderRadius: '50%',
            background:
              theme === 'dark'
                ? 'radial-gradient(circle, rgba(103, 192, 115, 0.08) 0%, rgba(103, 192, 115, 0) 70%)'
                : 'radial-gradient(circle, rgba(103, 192, 115, 0.04) 0%, rgba(103, 192, 115, 0) 70%)',
            zIndex: 0,
          }}
        />

        {/* Main content wrapper */}
        <Box
          sx={{
            position: 'relative',
            zIndex: 1,
            height: '100%',
            overflow: 'auto',
            scrollbarWidth: 'thin',
            scrollbarColor:
              theme === 'dark'
                ? 'rgba(255, 255, 255, 0.2) rgba(0, 0, 0, 0.2)'
                : 'rgba(0, 0, 0, 0.2) rgba(0, 0, 0, 0.05)',
            '&::-webkit-scrollbar': {
              width: '8px',
              height: '8px',
            },
            '&::-webkit-scrollbar-track': {
              background: theme === 'dark' ? 'rgba(0, 0, 0, 0.2)' : 'rgba(0, 0, 0, 0.05)',
              borderRadius: '10px',
            },
            '&::-webkit-scrollbar-thumb': {
              background: theme === 'dark' ? 'rgba(255, 255, 255, 0.2)' : 'rgba(0, 0, 0, 0.2)',
              borderRadius: '10px',
              '&:hover': {
                background: theme === 'dark' ? 'rgba(255, 255, 255, 0.3)' : 'rgba(0, 0, 0, 0.3)',
              },
            },
            overflowAnchor: 'none',
            willChange: 'transform',
            WebkitOverflowScrolling: 'touch',
            paddingRight: '4px',
            // Add stable sizing to prevent content jumps
            '& > div': {
              minHeight: 0,
              contain: 'content',
            },
            // Prevent content shifting during scrolling
            '& > *': {
              transformStyle: 'preserve-3d',
              contain: 'layout paint style',
            },
            // Improve scroll performance
            '&:before': {
              content: '""',
              position: 'absolute',
              top: 0,
              left: 0,
              right: 0,
              height: '1px',
              opacity: 0,
              pointerEvents: 'none',
            },
            // Prevent paint during scrolling
            '&:active': {
              '& *': {
                transition: 'none !important',
              },
            },
          }}
        >
          {/* Header section with title and description */}
          <Fade in={true} timeout={600} easing="cubic-bezier(0.4, 0, 0.2, 1)">
            <Box sx={{ mb: 3 }}>
              <Typography
                variant="h5"
                component="h2"
                sx={{
                  fontWeight: 700,
                  mb: 1,
                  color: textColor,
                  fontSize: { xs: '1.4rem', sm: '1.5rem', md: '1.6rem' },
                  letterSpacing: '-0.01em',
                }}
              >
                One-Click Cluster Setup
                <Box
                  component="span"
                  sx={{
                    color: theme === 'dark' ? colors.primaryLight : colors.primary,
                    display: 'inline-block',
                    ml: 1,
                  }}
                >
                  ✨
                </Box>
              </Typography>

              <Typography
                variant="body1"
                sx={{
                  color: colors.textSecondary,
                  maxWidth: '90%',
                  lineHeight: 1.6,
                  fontSize: { xs: '0.9rem', sm: '0.95rem' },
                  mb: 2,
                }}
              >
                Simplified, automated cluster onboarding with zero commands. Select your cluster and
                let the system handle the rest.
              </Typography>
            </Box>
          </Fade>

          {/* Main content - rendered conditionally based on state */}
          {showLogs && formData.clusterName ? (
            <Fade in={true} timeout={400} easing="cubic-bezier(0.4, 0, 0.2, 1)">
              <Box>
                <OnboardingLogsDisplay
                  clusterName={formData.clusterName}
                  onComplete={handleOnboardingComplete}
                  theme={theme}
                  colors={colors}
                />
              </Box>
            </Fade>
          ) : manualCommand && !showLogs ? (
            <SuccessView
              theme={theme}
              colors={colors}
              textColor={textColor}
              manualCommand={manualCommand}
              cardStyle={cardStyle}
              successAlertRef={successAlertRef}
              onCancel={onCancel}
              clearManualCommand={clearManualCommand}
              primaryButtonStyles={primaryButtonStyles}
              secondaryButtonStyles={secondaryButtonStyles}
              isMobile={isMobile}
            />
          ) : (
            <ClusterSelectionView
              theme={theme}
              colors={colors}
              textColor={textColor}
              formData={formData}
              handleChange={handleChange}
              availableClusters={availableClusters}
              availableClustersLoading={availableClustersLoading}
              availableClustersError={availableClustersError}
              fetchAvailableClusters={fetchAvailableClusters}
              cardStyle={cardStyle}
              handleOnboard={handleOnboard}
              manualLoading={manualLoading}
              onCancel={onCancel}
              primaryButtonStyles={primaryButtonStyles}
              secondaryButtonStyles={secondaryButtonStyles}
              isMobile={isMobile}
            />
          )}
        </Box>
      </Box>
    </Box>
  );
};

// Success view component shown after successful onboarding
const SuccessView: React.FC<{
  theme: string;
  colors: Colors;
  textColor: string;
  manualCommand: CommandResponse;
  cardStyle: SxProps<Theme>;
  successAlertRef: RefObject<HTMLDivElement>;
  onCancel: () => void;
  clearManualCommand: () => void;
  primaryButtonStyles: SxProps<Theme>;
  secondaryButtonStyles: SxProps<Theme>;
  isMobile: boolean;
}> = ({
  theme,
  colors,
  textColor,
  manualCommand,
  cardStyle,
  successAlertRef,
  onCancel,
  clearManualCommand,
  primaryButtonStyles,
  secondaryButtonStyles,
  isMobile,
}) => {
  return (
    <Fade in={true} timeout={500} easing="cubic-bezier(0.4, 0, 0.2, 1)">
      <Box
        sx={{
          flex: 1,
          display: 'flex',
          flexDirection: 'column',
        }}
      >
        <Box ref={successAlertRef}>
          <Zoom in={true} timeout={700} easing="cubic-bezier(0.4, 0, 0.2, 1)">
            <Alert
              severity="success"
              icon={
                <Box
                  sx={{
                    width: 32,
                    height: 32,
                    borderRadius: '50%',
                    display: 'flex',
                    alignItems: 'center',
                    justifyContent: 'center',
                    bgcolor:
                      theme === 'dark' ? 'rgba(103, 192, 115, 0.2)' : 'rgba(103, 192, 115, 0.15)',
                    color: theme === 'dark' ? colors.success : '#3d9950',
                  }}
                >
                  <span role="img" aria-label="success" style={{ fontSize: '1.1rem' }}>
                    ✓
                  </span>
                </Box>
              }
              sx={{
                mb: 3,
                borderRadius: 2,
                py: 2,
                px: 2.5,
                boxShadow: '0 6px 20px rgba(103,192,115,0.15)',
                '& .MuiAlert-message': {
                  fontSize: '0.9rem',
                  width: '100%',
                },
                border: `1px solid ${theme === 'dark' ? 'rgba(103, 192, 115, 0.2)' : 'rgba(103, 192, 115, 0.15)'}`,
                backgroundColor:
                  theme === 'dark' ? 'rgba(39, 55, 41, 0.9)' : 'rgba(237, 247, 237, 0.9)',
              }}
            >
              <Box sx={{ display: 'flex', flexDirection: 'column', gap: 1 }}>
                <Typography variant="h6" sx={{ fontWeight: 700, letterSpacing: '-0.01em' }}>
                  Cluster Onboarded Successfully
                </Typography>
                <Typography variant="body2" sx={{ opacity: 0.9 }}>
                  Cluster <strong>{manualCommand.clusterName}</strong> has been successfully
                  onboarded to the platform.
                </Typography>
              </Box>
            </Alert>
          </Zoom>
        </Box>

        <Paper
          elevation={0}
          sx={{
            ...cardStyle,
            backgroundColor:
              theme === 'dark' ? 'rgba(39, 55, 41, 0.7)' : 'rgba(237, 247, 237, 0.7)',
            borderColor:
              theme === 'dark' ? 'rgba(103, 192, 115, 0.2)' : 'rgba(103, 192, 115, 0.15)',
            position: 'relative',
          }}
        >
          <Box
            sx={{
              position: 'absolute',
              top: -15,
              right: -15,
              width: 100,
              height: 100,
              background: `radial-gradient(circle, ${theme === 'dark' ? 'rgba(103, 192, 115, 0.1)' : 'rgba(103, 192, 115, 0.05)'} 0%, transparent 70%)`,
              borderRadius: '50%',
              zIndex: 0,
            }}
          />

          <Box
            sx={{
              display: 'flex',
              alignItems: 'center',
              gap: 2,
              position: 'relative',
              zIndex: 1,
            }}
          >
            <Box
              sx={{
                width: 56,
                height: 56,
                borderRadius: '50%',
                display: 'flex',
                alignItems: 'center',
                justifyContent: 'center',
                background: `linear-gradient(135deg, ${theme === 'dark' ? 'rgba(103, 192, 115, 0.3)' : 'rgba(103, 192, 115, 0.2)'} 0%, ${theme === 'dark' ? 'rgba(103, 192, 115, 0.1)' : 'rgba(103, 192, 115, 0.1)'} 100%)`,
                color: theme === 'dark' ? colors.success : '#2e7d32',
                flexShrink: 0,
                fontSize: '1.5rem',
                boxShadow: `0 4px 12px ${theme === 'dark' ? 'rgba(103, 192, 115, 0.2)' : 'rgba(103, 192, 115, 0.15)'}`,
                border: `1px solid ${theme === 'dark' ? 'rgba(103, 192, 115, 0.3)' : 'rgba(103, 192, 115, 0.2)'}`,
              }}
            >
              <span role="img" aria-label="check" style={{ fontSize: '1.6rem' }}>
                ✓
              </span>
            </Box>
            <Box>
              <Typography
                variant="h5"
                sx={{
                  fontWeight: 700,
                  color: theme === 'dark' ? colors.success : '#2e7d32',
                  fontSize: { xs: '1.1rem', sm: '1.25rem' },
                  mb: 0.5,
                }}
              >
                Cluster Added Successfully
              </Typography>
              <Typography
                variant="body2"
                sx={{
                  color: theme === 'dark' ? 'rgba(255, 255, 255, 0.7)' : 'rgba(0, 0, 0, 0.7)',
                  fontWeight: 500,
                }}
              >
                Your cluster is now available in the platform
              </Typography>
            </Box>
          </Box>

          <Divider
            sx={{
              my: 3,
              borderColor: theme === 'dark' ? 'rgba(255, 255, 255, 0.1)' : 'rgba(0, 0, 0, 0.08)',
            }}
          />

          <Box sx={{ pl: { xs: 0, sm: 2 }, mt: 2 }}>
            <Typography
              variant="body1"
              sx={{
                fontSize: '0.95rem',
                color: textColor,
                mb: 2.5,
                fontWeight: 500,
              }}
            >
              Your cluster <strong>{manualCommand.clusterName}</strong> has been successfully
              onboarded. Here's what you can do next:
            </Typography>

            <Box
              sx={{
                display: 'flex',
                flexDirection: 'column',
                gap: 2.5,
                my: 3,
                mx: { xs: 0, sm: 1 },
              }}
            >
              {[
                {
                  title: 'View & Manage',
                  description:
                    'Access your cluster through the dashboard to view resources and status',
                  icon: '📊',
                  color: theme === 'dark' ? 'rgba(47, 134, 255, 0.9)' : 'rgba(47, 134, 255, 0.8)',
                },
                {
                  title: 'Deploy Applications',
                  description: 'Deploy containerized applications and services to your cluster',
                  icon: '🚀',
                  color: theme === 'dark' ? 'rgba(255, 159, 67, 0.9)' : 'rgba(255, 159, 67, 0.8)',
                },
                {
                  title: 'Configure Settings',
                  description: 'Customize and configure your cluster settings and policies',
                  icon: '⚙️',
                  color: theme === 'dark' ? 'rgba(156, 39, 176, 0.7)' : 'rgba(156, 39, 176, 0.6)',
                },
              ].map((item, index) => (
                <Paper
                  key={index}
                  elevation={0}
                  sx={{
                    p: 2.5,
                    borderRadius: 2,
                    backgroundColor:
                      theme === 'dark' ? 'rgba(255, 255, 255, 0.04)' : 'rgba(255, 255, 255, 0.8)',
                    border: `1px solid ${theme === 'dark' ? 'rgba(255, 255, 255, 0.08)' : 'rgba(0, 0, 0, 0.05)'}`,
                    display: 'flex',
                    alignItems: 'center',
                    gap: 2,
                    transition: 'all 0.2s ease',
                    '&:hover': {
                      transform: 'translateY(-2px)',
                      boxShadow: `0 4px 12px ${theme === 'dark' ? 'rgba(0, 0, 0, 0.2)' : 'rgba(0, 0, 0, 0.07)'}`,
                      backgroundColor:
                        theme === 'dark' ? 'rgba(255, 255, 255, 0.06)' : 'rgba(255, 255, 255, 0.9)',
                    },
                  }}
                >
                  <Box
                    sx={{
                      width: 44,
                      height: 44,
                      borderRadius: 2,
                      display: 'flex',
                      alignItems: 'center',
                      justifyContent: 'center',
                      backgroundColor:
                        theme === 'dark' ? 'rgba(0, 0, 0, 0.2)' : 'rgba(255, 255, 255, 0.8)',
                      border: `1px solid ${item.color}40`,
                      color: item.color,
                      boxShadow: `0 2px 8px ${item.color}30`,
                      flexShrink: 0,
                    }}
                  >
                    <span role="img" aria-label={item.title}>
                      {item.icon}
                    </span>
                  </Box>
                  <Box>
                    <Typography
                      variant="subtitle1"
                      sx={{
                        fontWeight: 600,
                        fontSize: '0.95rem',
                        color: textColor,
                        mb: 0.5,
                      }}
                    >
                      {item.title}
                    </Typography>
                    <Typography
                      variant="body2"
                      sx={{
                        color: colors.textSecondary,
                        fontSize: '0.85rem',
                        lineHeight: 1.5,
                      }}
                    >
                      {item.description}
                    </Typography>
                  </Box>
                </Paper>
              ))}
            </Box>

            <Box sx={{ display: 'flex', justifyContent: 'center', mt: 4, mb: 2 }}>
              <Button
                variant="contained"
                component="a"
                href="/its"
                onClick={() => {
                  onCancel();
                }}
                sx={{
                  ...primaryButtonStyles,
                  bgcolor: theme === 'dark' ? 'rgba(103, 192, 115, 0.9)' : '#2e7d32',
                  color: '#ffffff',
                  fontWeight: 600,
                  border: `1px solid ${theme === 'dark' ? 'rgba(103, 192, 115, 0.9)' : '#2e7d32'}`,
                  width: '100%',
                  maxWidth: '320px',
                  borderRadius: '10px',
                  py: 1.5,
                  fontSize: '0.95rem',
                  letterSpacing: '0.3px',
                  '&:hover': {
                    bgcolor: theme === 'dark' ? 'rgba(103, 192, 115, 1)' : '#1b5e20',
                    transform: 'translateY(-2px)',
                    boxShadow:
                      theme === 'dark'
                        ? '0 8px 16px -2px rgba(103, 192, 115, 0.4)'
                        : '0 8px 16px -2px rgba(103, 192, 115, 0.5)',
                  },
                  '&:active': {
                    transform: 'translateY(-1px)',
                    boxShadow:
                      theme === 'dark'
                        ? '0 4px 8px -2px rgba(103, 192, 115, 0.4)'
                        : '0 4px 8px -2px rgba(103, 192, 115, 0.5)',
                  },
                }}
                startIcon={
                  <span role="img" aria-label="dashboard" style={{ fontSize: '1rem' }}>
                    🚀
                  </span>
                }
              >
                Open Cluster Dashboard
              </Button>
            </Box>
          </Box>
        </Paper>

        <Box
          sx={{
            display: 'flex',
            justifyContent: 'space-between',
            gap: 2,
            mt: 'auto',
            pt: 3,
            flexWrap: isMobile ? 'wrap' : 'nowrap',
          }}
        >
          <Box
            display="flex"
            gap={2}
            sx={{ order: isMobile ? 2 : 1, width: isMobile ? '100%' : 'auto' }}
          >
            <Button
              variant="outlined"
              onClick={clearManualCommand}
              sx={{
                ...secondaryButtonStyles,
                bgcolor: theme === 'dark' ? 'rgba(0, 0, 0, 0.15)' : 'rgba(0, 0, 0, 0.03)',
                borderColor: theme === 'dark' ? 'rgba(255, 255, 255, 0.2)' : 'rgba(0, 0, 0, 0.1)',
                color: theme === 'dark' ? 'rgba(255, 255, 255, 0.8)' : 'rgba(0, 0, 0, 0.7)',
                flex: isMobile ? 1 : 'unset',
                '&:hover': {
                  bgcolor: theme === 'dark' ? 'rgba(0, 0, 0, 0.25)' : 'rgba(0, 0, 0, 0.05)',
                  borderColor: theme === 'dark' ? 'rgba(255, 255, 255, 0.3)' : 'rgba(0, 0, 0, 0.2)',
                },
              }}
              startIcon={
                <span role="img" aria-label="back" style={{ fontSize: '0.9rem' }}>
                  ⬅️
                </span>
              }
            >
              Back
            </Button>
            <CancelButton
              onClick={onCancel}
              sx={{
                flex: isMobile ? 1 : 'unset',
              }}
            >
              Close
            </CancelButton>
          </Box>
          <Button
            variant="contained"
            onClick={() => {
              window.location.href = '/its';
              onCancel();
            }}
            sx={{
              ...primaryButtonStyles,
              order: isMobile ? 1 : 2,
              mb: isMobile ? 2 : 0,
              width: isMobile ? '100%' : 'auto',
            }}
            startIcon={
              <span role="img" aria-label="dashboard" style={{ fontSize: '0.9rem' }}>
                🏠
              </span>
            }
          >
            Go to Dashboard
          </Button>
        </Box>
      </Box>
    </Fade>
  );
};

// Cluster selection view component for the initial selection stage
const ClusterSelectionView: React.FC<{
  theme: string;
  colors: Colors;
  textColor: string;
  formData: { clusterName: string; token: string; hubApiServer: string };
  handleChange: (e: ChangeEvent<HTMLInputElement | HTMLSelectElement>) => void;
  availableClusters: Array<{ name: string; cluster: string }>;
  availableClustersLoading: boolean;
  availableClustersError: string;
  fetchAvailableClusters: () => void;
  cardStyle: SxProps<Theme>;
  handleOnboard: () => void;
  manualLoading: boolean;
  onCancel: () => void;
  primaryButtonStyles: SxProps<Theme>;
  secondaryButtonStyles: SxProps<Theme>;
  isMobile: boolean;
}> = ({
  theme,
  colors,
  textColor,
  formData,
  handleChange,
  availableClusters,
  availableClustersLoading,
  availableClustersError,
  fetchAvailableClusters,
  cardStyle,
  handleOnboard,
  manualLoading,
  onCancel,
  primaryButtonStyles,
  // secondaryButtonStyles,
  isMobile,
}) => {
  return (
    <Fade in={true} timeout={500} easing="cubic-bezier(0.4, 0, 0.2, 1)">
      <Box
        sx={{
          flex: 1,
          display: 'flex',
          flexDirection: 'column',
        }}
      >
        {/* Feature card with explanation */}
        <Paper
          elevation={0}
          sx={{
            ...cardStyle,
            mb: 3,
            position: 'relative',
            overflow: 'hidden',
            background:
              theme === 'dark'
                ? 'linear-gradient(145deg, rgba(47, 134, 255, 0.08) 0%, rgba(47, 134, 255, 0.03) 100%)'
                : 'linear-gradient(145deg, rgba(47, 134, 255, 0.05) 0%, rgba(47, 134, 255, 0.02) 100%)',
            borderColor: theme === 'dark' ? 'rgba(47, 134, 255, 0.15)' : 'rgba(47, 134, 255, 0.1)',
            willChange: 'transform, box-shadow',
            transformOrigin: 'center center',
          }}
        >
          {/* Background decorations */}
          <Box
            sx={{
              position: 'absolute',
              top: 40,
              right: -20,
              width: 120,
              height: 120,
              borderRadius: '50%',
              background: `radial-gradient(circle, ${theme === 'dark' ? 'rgba(47, 134, 255, 0.1)' : 'rgba(47, 134, 255, 0.05)'} 0%, transparent 70%)`,
              zIndex: 0,
            }}
          />

          <Box
            sx={{
              position: 'relative',
              zIndex: 1,
              display: 'flex',
              alignItems: { xs: 'flex-start', sm: 'center' },
              flexDirection: { xs: 'column', sm: 'row' },
              gap: { xs: 2, sm: 3 },
              pb: { xs: 1, sm: 0 },
            }}
          >
            <Box
              sx={{
                width: { xs: 48, sm: 56 },
                height: { xs: 48, sm: 56 },
                borderRadius: '12px',
                display: 'flex',
                alignItems: 'center',
                justifyContent: 'center',
                bgcolor: theme === 'dark' ? 'rgba(47, 134, 255, 0.15)' : 'rgba(47, 134, 255, 0.1)',
                color: theme === 'dark' ? colors.primaryLight : colors.primary,
                flexShrink: 0,
                boxShadow: `0 4px 12px ${theme === 'dark' ? 'rgba(0, 0, 0, 0.2)' : 'rgba(47, 134, 255, 0.15)'}`,
                border: `1px solid ${theme === 'dark' ? 'rgba(47, 134, 255, 0.2)' : 'rgba(47, 134, 255, 0.15)'}`,
              }}
            >
              <span role="img" aria-label="automated" style={{ fontSize: '1.3rem' }}>
                ⚡
              </span>
            </Box>
            <Box>
              <Typography
                variant="h6"
                sx={{
                  fontWeight: 600,
                  color: textColor,
                  fontSize: { xs: '1rem', sm: '1.1rem' },
                  display: 'flex',
                  alignItems: 'center',
                  mb: 0.5,
                }}
              >
                Automated Cluster Onboarding
                <Box
                  component="span"
                  sx={{
                    ml: 1.5,
                    fontSize: '0.7rem',
                    fontWeight: 500,
                    px: 1,
                    py: 0.3,
                    borderRadius: '10px',
                    bgcolor:
                      theme === 'dark' ? 'rgba(103, 192, 115, 0.15)' : 'rgba(103, 192, 115, 0.1)',
                    color: theme === 'dark' ? '#97e6a5' : '#3d9950',
                    border: `1px solid ${theme === 'dark' ? 'rgba(103, 192, 115, 0.2)' : 'rgba(103, 192, 115, 0.15)'}`,
                    display: { xs: 'none', sm: 'inline-block' },
                  }}
                >
                  New
                </Box>
              </Typography>
              <Typography
                variant="body2"
                sx={{
                  color: colors.textSecondary,
                  fontSize: '0.875rem',
                  lineHeight: 1.6,
                  maxWidth: { xs: '100%', md: '90%' },
                }}
              >
                This is the simplest way to connect your Kubernetes cluster. Select a cluster and
                click the Onboard button to directly connect it without any manual commands.
              </Typography>
            </Box>
          </Box>
        </Paper>

        {/* Cluster selection card */}
        <Paper
          elevation={0}
          sx={{
            ...cardStyle,
            mb: 3,
          }}
        >
          <Typography
            variant="subtitle1"
            sx={{
              fontWeight: 600,
              color: textColor,
              fontSize: '1rem',
              mb: 2,
              display: 'flex',
              alignItems: 'center',
            }}
          >
            <Box
              component="span"
              sx={{
                color: theme === 'dark' ? colors.primaryLight : colors.primary,
                mr: 1.5,
                fontSize: '1.1rem',
              }}
            >
              🔍
            </Box>
            Select a Kubernetes Cluster
          </Typography>

          {availableClustersLoading ? (
            <Box
              sx={{
                display: 'flex',
                alignItems: 'center',
                justifyContent: 'center',
                py: 3,
                minHeight: '100px',
                bgcolor: theme === 'dark' ? 'rgba(0, 0, 0, 0.1)' : 'rgba(0, 0, 0, 0.02)',
                borderRadius: 2,
                border: `1px solid ${theme === 'dark' ? 'rgba(255, 255, 255, 0.05)' : 'rgba(0, 0, 0, 0.05)'}`,
              }}
            >
              <CircularProgress
                size={28}
                sx={{
                  color: colors.primary,
                  mr: 2,
                }}
              />
              <Typography
                variant="body2"
                sx={{
                  color: colors.textSecondary,
                  fontSize: '0.9rem',
                }}
              >
                Searching for available clusters...
              </Typography>
            </Box>
          ) : availableClustersError ? (
            <Alert
              severity="error"
              icon={
                <Box
                  sx={{
                    width: 28,
                    height: 28,
                    borderRadius: '50%',
                    display: 'flex',
                    alignItems: 'center',
                    justifyContent: 'center',
                    bgcolor: 'rgba(211, 47, 47, 0.15)',
                  }}
                >
                  <span role="img" aria-label="error" style={{ fontSize: '0.9rem' }}>
                    ⚠️
                  </span>
                </Box>
              }
              sx={{
                borderRadius: 2,
                py: 1.5,
                px: 2,
                mb: 2,
                backgroundColor:
                  theme === 'dark' ? 'rgba(211, 47, 47, 0.08)' : 'rgba(211, 47, 47, 0.03)',
                border: `1px solid ${theme === 'dark' ? 'rgba(211, 47, 47, 0.15)' : 'rgba(211, 47, 47, 0.1)'}`,
                '& .MuiAlert-message': {
                  width: '100%',
                },
              }}
            >
              <Box sx={{ mb: 1 }}>
                <Typography variant="subtitle2" sx={{ fontWeight: 600, mb: 0.5 }}>
                  Error Loading Clusters
                </Typography>
                <Typography variant="body2" sx={{ fontSize: '0.85rem', opacity: 0.9 }}>
                  {availableClustersError}
                </Typography>
              </Box>
              <Button
                size="small"
                sx={{
                  mt: 1,
                  minWidth: 'auto',
                  fontSize: '0.8rem',
                  color: colors.primary,
                  borderRadius: 1,
                  py: 0.5,
                  px: 1.5,
                  bgcolor:
                    theme === 'dark' ? 'rgba(47, 134, 255, 0.1)' : 'rgba(47, 134, 255, 0.05)',
                  border: `1px solid ${theme === 'dark' ? 'rgba(47, 134, 255, 0.2)' : 'rgba(47, 134, 255, 0.1)'}`,
                  '&:hover': {
                    backgroundColor:
                      theme === 'dark' ? 'rgba(47, 134, 255, 0.15)' : 'rgba(47, 134, 255, 0.1)',
                  },
                }}
                onClick={fetchAvailableClusters}
                startIcon={
                  <span role="img" aria-label="retry" style={{ fontSize: '0.8rem' }}>
                    🔄
                  </span>
                }
              >
                Retry
              </Button>
            </Alert>
          ) : (
            <Box>
              <Box
                sx={{
                  border: `1px solid ${theme === 'dark' ? 'rgba(255, 255, 255, 0.15)' : 'rgba(0, 0, 0, 0.1)'}`,
                  borderRadius: 2,
                  backgroundColor:
                    theme === 'dark' ? 'rgba(0, 0, 0, 0.2)' : 'rgba(255, 255, 255, 0.8)',
                  position: 'relative',
                  overflow: 'hidden',
                  cursor: 'pointer',
                  transition: 'all 0.2s ease',
                  boxShadow: '0 1px 3px rgba(0,0,0,0.05)',
                  mb: 2,
                  '&:hover': {
                    borderColor: colors.primary,
                    boxShadow: `0 0 0 1px ${colors.primary}30`,
                  },
                  '&:focus-within': {
                    borderColor: colors.primary,
                    boxShadow: `0 0 0 2px ${colors.primary}30`,
                  },
                }}
              >
                <Box
                  component="select"
                  value={formData.clusterName}
                  onChange={handleChange}
                  name="clusterName"
                  sx={{
                    width: '100%',
                    height: '56px',
                    padding: '0 16px',
                    paddingLeft: '48px',
                    appearance: 'none',
                    border: 'none',
                    outline: 'none',
                    backgroundColor: 'transparent',
                    color: theme === 'dark' ? '#ffffff' : 'inherit',
                    fontSize: '0.95rem',
                    fontFamily: 'inherit',
                    cursor: 'pointer',
                    position: 'relative',
                    zIndex: 1,
                    '& option': {
                      backgroundColor: theme === 'dark' ? '#1e293b' : '#ffffff',
                      color: theme === 'dark' ? '#ffffff' : '#000000',
                      padding: '10px',
                      fontSize: '0.9rem',
                    },
                  }}
                >
                  <option value="" disabled>
                    Choose a cluster...
                  </option>
                  {availableClusters.length === 0 ? (
                    <option value="" disabled>
                      No clusters available
                    </option>
                  ) : (
                    availableClusters.map((clusterObj, index) => {
                      const name = clusterObj.name || `Cluster ${index + 1}`;
                      const value = clusterObj.name || name;
                      return (
                        <option key={value} value={value}>
                          {name}
                        </option>
                      );
                    })
                  )}
                </Box>
                <Box
                  sx={{
                    position: 'absolute',
                    left: '14px',
                    top: '50%',
                    transform: 'translateY(-50%)',
                    color: colors.textSecondary,
                    zIndex: 0,
                  }}
                >
                  <Box
                    sx={{
                      width: 24,
                      height: 24,
                      borderRadius: 1.5,
                      display: 'flex',
                      alignItems: 'center',
                      justifyContent: 'center',
                      bgcolor:
                        theme === 'dark' ? 'rgba(47, 134, 255, 0.15)' : 'rgba(47, 134, 255, 0.1)',
                      color: theme === 'dark' ? colors.primaryLight : colors.primary,
                    }}
                  >
                    <svg
                      width="16"
                      height="16"
                      viewBox="0 0 24 24"
                      fill="none"
                      xmlns="http://www.w3.org/2000/svg"
                    >
                      <path
                        d="M21 21L15 15M17 10C17 13.866 13.866 17 10 17C6.13401 17 3 13.866 3 10C3 6.13401 6.13401 3 10 3C13.866 3 17 6.13401 17 10Z"
                        stroke="currentColor"
                        strokeWidth="2"
                        strokeLinecap="round"
                        strokeLinejoin="round"
                      />
                    </svg>
                  </Box>
                </Box>
                <Box
                  sx={{
                    position: 'absolute',
                    right: '12px',
                    top: '50%',
                    transform: 'translateY(-50%)',
                    color: theme === 'dark' ? colors.primaryLight : colors.primary,
                    zIndex: 0,
                    pointerEvents: 'none',
                  }}
                >
                  <svg
                    width="16"
                    height="16"
                    viewBox="0 0 24 24"
                    fill="none"
                    xmlns="http://www.w3.org/2000/svg"
                  >
                    <path
                      d="M6 9L12 15L18 9"
                      stroke="currentColor"
                      strokeWidth="2"
                      strokeLinecap="round"
                      strokeLinejoin="round"
                    />
                  </svg>
                </Box>
              </Box>

              <Box
                sx={{
                  display: 'flex',
                  alignItems: 'flex-start',
                  gap: 1.5,
                  p: 2,
                  borderRadius: 2,
                  backgroundColor:
                    theme === 'dark' ? 'rgba(255, 215, 0, 0.05)' : 'rgba(255, 215, 0, 0.08)',
                  border: `1px solid ${theme === 'dark' ? 'rgba(255, 215, 0, 0.1)' : 'rgba(255, 215, 0, 0.15)'}`,
                }}
              >
                <Box
                  sx={{
                    width: 32,
                    height: 32,
                    borderRadius: '50%',
                    display: 'flex',
                    alignItems: 'center',
                    justifyContent: 'center',
                    bgcolor:
                      theme === 'dark' ? 'rgba(255, 215, 0, 0.1)' : 'rgba(255, 215, 0, 0.15)',
                    color: theme === 'dark' ? 'rgba(255, 215, 0, 0.8)' : '#7d6608',
                    flexShrink: 0,
                    fontSize: '0.9rem',
                  }}
                >
                  <span role="img" aria-label="tip">
                    💡
                  </span>
                </Box>
                <Box>
                  <Typography
                    variant="body2"
                    sx={{
                      fontSize: '0.85rem',
                      color: theme === 'dark' ? 'rgba(255, 215, 0, 0.8)' : '#7d6608',
                      flex: 1,
                      mb: 0.5,
                      fontWeight: 500,
                    }}
                  >
                    Discovered Clusters
                  </Typography>
                  <Typography
                    variant="body2"
                    sx={{
                      fontSize: '0.8rem',
                      color: theme === 'dark' ? 'rgba(255, 215, 0, 0.7)' : 'rgba(125, 102, 8, 0.9)',
                    }}
                  >
                    These are clusters discovered in your environment. Select one to continue.
                  </Typography>
                </Box>
                <Button
                  size="small"
                  onClick={fetchAvailableClusters}
                  sx={{
                    minWidth: '36px',
                    height: '36px',
                    width: '36px',
                    p: 0,
                    ml: 'auto',
                    borderRadius: '50%',
                    color: theme === 'dark' ? colors.primaryLight : colors.primary,
                    '&:hover': {
                      backgroundColor:
                        theme === 'dark' ? 'rgba(47, 134, 255, 0.08)' : 'rgba(47, 134, 255, 0.05)',
                    },
                  }}
                  aria-label="Refresh clusters list"
                  title="Refresh clusters list"
                >
                  <svg
                    width="18"
                    height="18"
                    viewBox="0 0 24 24"
                    fill="none"
                    xmlns="http://www.w3.org/2000/svg"
                  >
                    <path
                      d="M2 12C2 17.5228 6.47715 22 12 22C17.5228 22 22 17.5228 22 12C22 6.47715 17.5228 2 12 2"
                      stroke="currentColor"
                      strokeWidth="2"
                      strokeLinecap="round"
                      strokeLinejoin="round"
                    />
                    <path
                      d="M8 12L12 16L16 12"
                      stroke="currentColor"
                      strokeWidth="2"
                      strokeLinecap="round"
                      strokeLinejoin="round"
                    />
                    <path
                      d="M12 2V16"
                      stroke="currentColor"
                      strokeWidth="2"
                      strokeLinecap="round"
                      strokeLinejoin="round"
                    />
                  </svg>
                </Button>
              </Box>
            </Box>
          )}
        </Paper>

        {/* Instructions card */}
        <Paper
          elevation={0}
          sx={{
            ...cardStyle,
            mb: 3,
            background:
              theme === 'dark'
                ? 'linear-gradient(145deg, rgba(47, 134, 255, 0.05) 0%, rgba(47, 134, 255, 0.02) 100%)'
                : 'linear-gradient(145deg, rgba(47, 134, 255, 0.03) 0%, rgba(47, 134, 255, 0.01) 100%)',
            borderColor: theme === 'dark' ? 'rgba(47, 134, 255, 0.1)' : 'rgba(47, 134, 255, 0.08)',
          }}
        >
          <Box
            sx={{
              display: 'flex',
              alignItems: 'flex-start',
              gap: 2,
              mb: 2.5,
            }}
          >
            <Box
              sx={{
                width: 36,
                height: 36,
                borderRadius: 1.5,
                display: 'flex',
                alignItems: 'center',
                justifyContent: 'center',
                bgcolor: theme === 'dark' ? 'rgba(47, 134, 255, 0.15)' : 'rgba(47, 134, 255, 0.1)',
                color: theme === 'dark' ? colors.primaryLight : colors.primary,
                flexShrink: 0,
              }}
            >
              <span role="img" aria-label="info" style={{ fontSize: '0.95rem' }}>
                ℹ️
              </span>
            </Box>
            <Typography
              variant="subtitle1"
              sx={{
                fontWeight: 600,
                fontSize: '1rem',
                color: textColor,
                pt: 0.5,
              }}
            >
              How to Connect Your Cluster
            </Typography>
          </Box>

          <Box sx={{ pl: { xs: 1, sm: 6 }, pr: 1 }}>
            <Box
              sx={{
                display: 'flex',
                flexDirection: 'column',
                gap: 2.5,
              }}
            >
              {[
                {
                  step: 1,
                  title: 'Choose Your Cluster',
                  description: 'Select a cluster from the dropdown above',
                  icon: '🔍',
                  color: theme === 'dark' ? 'rgba(47, 134, 255, 0.8)' : 'rgba(47, 134, 255, 0.7)',
                },
                {
                  step: 2,
                  title: 'One-Click Onboarding',
                  description: 'Click "Onboard Cluster" button to start the automated process',
                  icon: '⚡',
                  color: theme === 'dark' ? 'rgba(255, 159, 67, 0.8)' : 'rgba(255, 159, 67, 0.7)',
                },
                {
                  step: 3,
                  title: 'Instant Connection',
                  description:
                    'Your cluster will be automatically onboarded without manual commands',
                  icon: '✅',
                  color: theme === 'dark' ? 'rgba(103, 192, 115, 0.8)' : 'rgba(103, 192, 115, 0.7)',
                },
              ].map((step, index) => (
                <Box
                  key={index}
                  sx={{
                    display: 'flex',
                    alignItems: 'flex-start',
                    gap: 2,
                    p: 2,
                    borderRadius: 2,
                    backgroundColor:
                      theme === 'dark' ? 'rgba(255, 255, 255, 0.03)' : 'rgba(255, 255, 255, 0.6)',
                    border: `1px solid ${theme === 'dark' ? 'rgba(255, 255, 255, 0.05)' : 'rgba(0, 0, 0, 0.05)'}`,
                    transition: 'all 0.25s cubic-bezier(0.4, 0, 0.2, 1)',
                    willChange: 'transform, box-shadow, background-color',
                    transformOrigin: 'center center',
                    transform: 'translateZ(0)',
                    '&:hover': {
                      backgroundColor:
                        theme === 'dark' ? 'rgba(255, 255, 255, 0.05)' : 'rgba(255, 255, 255, 0.9)',
                      transform: 'translateY(-2px) translateZ(0)',
                      boxShadow: '0 4px 12px rgba(0,0,0,0.05)',
                    },
                  }}
                >
                  <Box
                    sx={{
                      width: 34,
                      height: 34,
                      borderRadius: '50%',
                      display: 'flex',
                      alignItems: 'center',
                      justifyContent: 'center',
                      background: `linear-gradient(135deg, ${step.color}30 0%, ${step.color}15 100%)`,
                      color: step.color,
                      border: `1px solid ${step.color}30`,
                      boxShadow: `0 2px 8px ${step.color}20`,
                      fontSize: '0.85rem',
                      fontWeight: 700,
                      flexShrink: 0,
                    }}
                  >
                    {step.icon}
                  </Box>
                  <Box>
                    <Box sx={{ display: 'flex', alignItems: 'center', mb: 0.5 }}>
                      <Box
                        sx={{
                          width: 22,
                          height: 22,
                          borderRadius: '50%',
                          display: 'flex',
                          alignItems: 'center',
                          justifyContent: 'center',
                          bgcolor:
                            theme === 'dark'
                              ? 'rgba(47, 134, 255, 0.1)'
                              : 'rgba(47, 134, 255, 0.05)',
                          color: theme === 'dark' ? colors.primaryLight : colors.primary,
                          fontSize: '0.7rem',
                          fontWeight: 600,
                          mr: 1.5,
                        }}
                      >
                        {step.step}
                      </Box>
                      <Typography
                        variant="subtitle2"
                        sx={{
                          fontWeight: 600,
                          fontSize: '0.9rem',
                          color: textColor,
                        }}
                      >
                        {step.title}
                      </Typography>
                    </Box>
                    <Typography
                      variant="body2"
                      sx={{
                        fontSize: '0.825rem',
                        color: colors.textSecondary,
                        pl: { xs: 0, sm: 4.5 },
                      }}
                    >
                      {step.description}
                    </Typography>
                  </Box>
                </Box>
              ))}
            </Box>
          </Box>
        </Paper>

        {/* Interactive feature comparison (optional) */}
        <Paper
          elevation={0}
          sx={{
            ...cardStyle,
            mb: 3,
            display: { xs: 'none', md: 'block' }, // Hide on mobile
          }}
        >
          <Typography
            variant="subtitle1"
            sx={{
              fontWeight: 600,
              fontSize: '1rem',
              color: textColor,
              mb: 2,
              display: 'flex',
              alignItems: 'center',
              gap: 1.5,
            }}
          >
            <span role="img" aria-label="compare" style={{ fontSize: '0.9rem' }}>
              ⚡
            </span>
            Why Use Automated Onboarding?
          </Typography>

          <Box
            sx={{
              display: 'grid',
              gridTemplateColumns: { xs: '1fr', sm: '1fr 1fr' },
              gap: 2.5,
              mt: 2,
            }}
          >
            <Box
              sx={{
                p: 2,
                borderRadius: 2,
                backgroundColor:
                  theme === 'dark' ? 'rgba(103, 192, 115, 0.08)' : 'rgba(103, 192, 115, 0.05)',
                border: `1px solid ${theme === 'dark' ? 'rgba(103, 192, 115, 0.15)' : 'rgba(103, 192, 115, 0.1)'}`,
              }}
            >
              <Typography
                variant="subtitle2"
                sx={{
                  fontWeight: 600,
                  fontSize: '0.9rem',
                  color: theme === 'dark' ? '#97e6a5' : '#3d9950',
                  mb: 1.5,
                  display: 'flex',
                  alignItems: 'center',
                  gap: 1,
                }}
              >
                <span role="img" aria-label="new">
                  ✨
                </span>{' '}
                Automated Approach (New)
              </Typography>

              <Box
                sx={{
                  display: 'flex',
                  flexDirection: 'column',
                  gap: 1.5,
                }}
              >
                {[
                  'One-click setup process',
                  'No manual command execution',
                  'Streamlined experience',
                  'Reduced chance of errors',
                ].map((feature, index) => (
                  <Box
                    key={index}
                    sx={{
                      display: 'flex',
                      alignItems: 'center',
                      gap: 1.5,
                    }}
                  >
                    <Box
                      sx={{
                        width: 20,
                        height: 20,
                        borderRadius: '50%',
                        display: 'flex',
                        alignItems: 'center',
                        justifyContent: 'center',
                        bgcolor:
                          theme === 'dark'
                            ? 'rgba(103, 192, 115, 0.2)'
                            : 'rgba(103, 192, 115, 0.15)',
                        color: theme === 'dark' ? colors.success : '#3d9950',
                        flexShrink: 0,
                        fontSize: '0.7rem',
                      }}
                    >
                      <span role="img" aria-label="check">
                        ✓
                      </span>
                    </Box>
                    <Typography
                      variant="body2"
                      sx={{
                        fontSize: '0.825rem',
                        color: colors.textSecondary,
                      }}
                    >
                      {feature}
                    </Typography>
                  </Box>
                ))}
              </Box>
            </Box>

            <Box
              sx={{
                p: 2,
                borderRadius: 2,
                backgroundColor:
                  theme === 'dark' ? 'rgba(255, 255, 255, 0.03)' : 'rgba(0, 0, 0, 0.02)',
                border: `1px solid ${theme === 'dark' ? 'rgba(255, 255, 255, 0.05)' : 'rgba(0, 0, 0, 0.05)'}`,
              }}
            >
              <Typography
                variant="subtitle2"
                sx={{
                  fontWeight: 600,
                  fontSize: '0.9rem',
                  color: colors.textSecondary,
                  mb: 1.5,
                  display: 'flex',
                  alignItems: 'center',
                  gap: 1,
                }}
              >
                <span role="img" aria-label="old">
                  🔧
                </span>{' '}
                Manual Approach (Legacy)
              </Typography>

              <Box
                sx={{
                  display: 'flex',
                  flexDirection: 'column',
                  gap: 1.5,
                }}
              >
                {[
                  'Copy and run commands manually',
                  'Multiple CLI steps required',
                  'More complex process',
                  'Requires command line knowledge',
                ].map((feature, index) => (
                  <Box
                    key={index}
                    sx={{
                      display: 'flex',
                      alignItems: 'center',
                      gap: 1.5,
                    }}
                  >
                    <Box
                      sx={{
                        width: 20,
                        height: 20,
                        borderRadius: '50%',
                        display: 'flex',
                        alignItems: 'center',
                        justifyContent: 'center',
                        bgcolor:
                          theme === 'dark' ? 'rgba(255, 255, 255, 0.05)' : 'rgba(0, 0, 0, 0.05)',
                        color: colors.textSecondary,
                        flexShrink: 0,
                        fontSize: '0.7rem',
                      }}
                    >
                      <span role="img" aria-label="dash">
                        −
                      </span>
                    </Box>
                    <Typography
                      variant="body2"
                      sx={{
                        fontSize: '0.825rem',
                        color: colors.textSecondary,
                      }}
                    >
                      {feature}
                    </Typography>
                  </Box>
                ))}
              </Box>
            </Box>
          </Box>
        </Paper>

        {/* Action buttons */}
        <Box
          sx={{
            display: 'flex',
            justifyContent: 'flex-end',
            gap: 2,
            mt: 'auto',
            pt: 2.5,
            borderTop: `1px solid ${theme === 'dark' ? 'rgba(255, 255, 255, 0.05)' : 'rgba(0, 0, 0, 0.05)'}`,
            flexWrap: isMobile ? 'wrap' : 'nowrap',
          }}
        >
          <CancelButton
            onClick={onCancel}
            sx={{
              order: isMobile ? 2 : 1,
              width: isMobile ? '100%' : 'auto',
              mt: isMobile ? 1.5 : 0,
              '&:focus-visible': {
                outline: `2px solid ${colors.primary}`,
                outlineOffset: 2,
              },
            }}
          />
          <Button
            variant="contained"
            onClick={handleOnboard}
            disabled={!formData.clusterName.trim() || manualLoading || availableClustersLoading}
            sx={{
              ...primaryButtonStyles,
              order: isMobile ? 1 : 2,
              width: isMobile ? '100%' : 'auto',
              background:
                theme === 'dark'
                  ? `linear-gradient(45deg, ${colors.primary} 0%, ${colors.primary}CC 100%)`
                  : colors.primary,
              boxShadow: `0 4px 14px ${colors.primary}40`,
              transition: 'all 0.25s cubic-bezier(0.4, 0, 0.2, 1)',
              transform: 'translateZ(0)',
              '&:hover': {
                background:
                  theme === 'dark'
                    ? `linear-gradient(45deg, ${colors.primary} 30%, ${colors.primary}EE 100%)`
                    : colors.primaryDark,
                boxShadow: `0 6px 20px ${colors.primary}50`,
                transform: 'translateY(-1px) translateZ(0)',
              },
              '&:focus-visible': {
                outline: `2px solid ${colors.primary}`,
                outlineOffset: 2,
              },
              '&:disabled': {
                background: theme === 'dark' ? 'rgba(255, 255, 255, 0.12)' : 'rgba(0, 0, 0, 0.12)',
                color: theme === 'dark' ? 'rgba(255, 255, 255, 0.3)' : 'rgba(0, 0, 0, 0.3)',
                boxShadow: 'none',
              },
              position: 'relative',
            }}
            startIcon={
              manualLoading ? (
                <CircularProgress size={18} color="inherit" />
              ) : (
                <span role="img" aria-label="onboard" style={{ fontSize: '0.9rem' }}>
                  ⚡
                </span>
              )
            }
            aria-label={manualLoading ? 'Onboarding cluster...' : 'Onboard Cluster'}
          >
            {manualLoading ? 'Onboarding...' : 'Onboard Cluster'}
          </Button>
        </Box>
      </Box>
    </Fade>
  );
};

export default QuickConnectTab;<|MERGE_RESOLUTION|>--- conflicted
+++ resolved
@@ -78,17 +78,12 @@
     // Only fetch once on mount if we have no clusters and no error
     if (availableClusters.length === 0 && !availableClustersError && !availableClustersLoading) {
       fetchAvailableClusters();
-    }
-  }, [
+    }  }, [
     availableClusters.length,
     availableClustersError,
     availableClustersLoading,
     fetchAvailableClusters,
-<<<<<<< HEAD
   ]); // Added required dependencies
-=======
-  ]); // Include all dependencies
->>>>>>> 1275af85
 
   // This function will be called when the onboarding is completed via logs
   const handleOnboardingComplete = () => {
