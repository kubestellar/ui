--- conflicted
+++ resolved
@@ -32,11 +32,7 @@
 import useTheme from '../stores/themeStore';
 import '@fortawesome/fontawesome-free/css/all.min.css';
 import { api, getWebSocketUrl } from '../lib/api';
-<<<<<<< HEAD
-import { Theme } from '@mui/material/styles';
-=======
 import DownloadLogsButton from './DownloadLogsButton';
->>>>>>> 2cc0192d
 
 interface WecsDetailsProps {
   namespace: string;
@@ -78,21 +74,7 @@
   Image: string;
 }
 
-interface KubernetesResource {
-  apiVersion?: string;
-  kind?: string;
-  metadata?: {
-    name?: string;
-    namespace?: string;
-    labels?: Record<string, string>;
-    [key: string]: unknown;
-  };
-  spec?: Record<string, unknown>;
-  status?: Record<string, unknown>;
-  [key: string]: unknown;
-}
-
-const StyledTab = styled(Tab)(({ theme }: { theme: Theme }) => {
+const StyledTab = styled(Tab)(({ theme }) => {
   const appTheme = useTheme(state => state.theme);
   return {
     textTransform: 'none',
@@ -820,28 +802,9 @@
     setIsClosing(true);
     setTimeout(() => {
       setIsClosing(false);
-      if (onClose) {
-        onClose();
-      }
+      onClose();
     }, 400);
   }, [isContainerSelectActive, onClose]);
-<<<<<<< HEAD
-
-  // Add a global esc key  listener to close the panel
-  useEffect(() => {
-    if (!isOpen) return;
-
-    function handleEsc(event: KeyboardEvent) {
-      if (event.key === 'Escape') {
-        handleClose();
-      }
-    }
-
-    window.addEventListener('keydown', handleEsc);
-    return () => window.removeEventListener('keydown', handleEsc);
-  }, [isOpen, handleClose]);
-=======
->>>>>>> 2cc0192d
 
   const handleFormatChange = (format: 'yaml' | 'json') => {
     if (editFormat === 'yaml' && format === 'json') {
@@ -864,225 +827,10 @@
     if (!resource) return;
 
     const resourceName = resource.name;
-    const resourceNamespace = resource.namespace || 'default';
-    const resourceKind = resource.kind || 'Pod';
-
-    try {
-      // Parse the edited manifest
-      let updatedResource: KubernetesResource;
-      try {
-        if (editFormat === 'yaml') {
-          updatedResource = jsyaml.load(editedManifest) as KubernetesResource;
-        } else {
-          updatedResource = JSON.parse(editedManifest);
-        }
-      } catch (parseError) {
-        setSnackbarMessage(
-          `Failed to parse ${editFormat.toUpperCase()}: ${parseError instanceof Error ? parseError.message : 'Unknown error'}`
-        );
-        setSnackbarSeverity('error');
-        setSnackbarOpen(true);
-        return;
-      }
-
-      // Special handling for Cluster resources
-      if (resourceKind === 'Cluster') {
-        // Extract cluster labels from the updated resource
-        const newLabels = updatedResource?.metadata?.labels || {};
-
-        // Get context from clusterDetails instead of using the current cluster prop
-        let contextName = 'wds1'; // Default fallback
-        let currentLabels = {};
-
-        if (
-          clusterDetails &&
-          clusterDetails.itsManagedClusters &&
-          clusterDetails.itsManagedClusters.length > 0
-        ) {
-          contextName = clusterDetails.itsManagedClusters[0].context;
-          console.log(`Using context ${contextName} for cluster ${resourceName}`);
-
-          // Debug: Log the current labels before updating
-          currentLabels = clusterDetails.itsManagedClusters[0].labels || {};
-          console.log('Current labels:', currentLabels);
-          console.log('New labels from editor:', newLabels);
-
-          // Check if there's actually a difference in labels
-          const hasChanges = JSON.stringify(currentLabels) !== JSON.stringify(newLabels);
-          console.log('Has label changes:', hasChanges);
-
-          if (!hasChanges) {
-            console.log('No actual label changes detected, showing success message anyway');
-            setSnackbarMessage(`No changes to update for ${resourceKind} "${resourceName}"`);
-            setSnackbarSeverity('success');
-            setSnackbarOpen(true);
-            return;
-          }
-        } else {
-          console.warn(
-            `Could not find context for cluster ${resourceName}, using default: ${contextName}`
-          );
-        }
-
-        // IMPORTANT: When working with clusters, we need to be careful with system labels
-        // Extract only user-defined labels that don't have protected prefixes
-        const systemPrefixes = [
-          'cluster.open-cluster-management.io/',
-          'feature.open-cluster-management.io/',
-          'kubernetes.io/',
-          'k8s.io/',
-          'node.openshift.io/',
-          'beta.kubernetes.io/',
-          'topology.kubernetes.io/',
-          'node-role.kubernetes.io/',
-        ];
-
-        // Filter out system labels from the update
-        const userDefinedLabels: Record<string, string> = {};
-        const protectedLabels: Record<string, string> = {};
-
-        // First identify labels that were removed - compare currentLabels with newLabels
-        const removedLabels: Record<string, string> = {};
-        Object.keys(currentLabels).forEach(key => {
-          // If key exists in current but not in new, it was removed
-          if (!Object.prototype.hasOwnProperty.call(newLabels, key)) {
-            // Check if it's a system label
-            const isSystemLabel = systemPrefixes.some(prefix => key.startsWith(prefix));
-            if (!isSystemLabel) {
-              // Mark for deletion by setting to empty string
-              removedLabels[key] = '';
-            }
-          }
-        });
-
-        // Then process new and changed labels
-        Object.entries(newLabels).forEach(([key, value]) => {
-          const isSystemLabel = systemPrefixes.some(prefix => key.startsWith(prefix));
-
-          if (isSystemLabel) {
-            // Skip system labels
-            protectedLabels[key] = value as string;
-            console.log(`Skipping system label: ${key}`);
-          } else {
-            // Add or update user-defined labels
-            userDefinedLabels[key] = value as string;
-          }
-        });
-
-        // Combine user-defined labels with removed labels
-        const finalLabels = { ...userDefinedLabels, ...removedLabels };
-
-        console.log('User-defined labels to update:', finalLabels);
-        console.log('Protected labels (skipped):', protectedLabels);
-
-        if (Object.keys(finalLabels).length === 0) {
-          console.log('No user-defined label changes to apply');
-          setSnackbarMessage(
-            `No user-defined label changes to apply for ${resourceKind} "${resourceName}"`
-          );
-          setSnackbarSeverity('success');
-          setSnackbarOpen(true);
-          return;
-        }
-
-        // Use the cluster-specific API endpoint
-        const payload = {
-          contextName: contextName, // Use the context from the cluster itself
-          clusterName: resourceName,
-          labels: finalLabels,
-        };
-
-        console.log(`Updating cluster ${resourceName} labels with payload:`, payload);
-
-        const response = await api.patch('/api/managedclusters/labels', payload, {
-          headers: {
-            'Content-Type': 'application/json',
-          },
-        });
-
-        console.log('Update response:', response.data);
-
-        // Force refresh of cluster data after update
-        if (onSync) {
-          console.log('Triggering refresh after cluster label update');
-          onSync();
-        }
-
-        // For clusters, we'll also manually refresh the cluster details to ensure UI updates
-        try {
-          console.log('Manually refreshing cluster details');
-          const response = await api.get(
-            `/api/cluster/details/${encodeURIComponent(resourceName)}`
-          );
-
-          if (response.data) {
-            console.log('Updated cluster data received:', response.data);
-            setClusterDetails(response.data);
-
-            // Update the resource with refreshed data
-            if (response.data.itsManagedClusters && response.data.itsManagedClusters.length > 0) {
-              const refreshedClusterInfo = response.data.itsManagedClusters[0];
-              console.log('Updated labels:', refreshedClusterInfo.labels);
-
-              const updatedManifest = {
-                apiVersion: 'v1',
-                kind: 'Cluster',
-                metadata: {
-                  name: response.data.clusterName,
-                  creationTimestamp: refreshedClusterInfo.creationTime,
-                  labels: refreshedClusterInfo.labels || {},
-                },
-                spec: {
-                  context: refreshedClusterInfo.context || '',
-                },
-              };
-
-              const manifestStr = JSON.stringify(updatedManifest, null, 2);
-              setEditedManifest(manifestStr);
-            }
-          }
-        } catch (refreshError) {
-          console.error('Error refreshing cluster details:', refreshError);
-        }
-      } else {
-        // Handle regular Kubernetes resources
-        const kindToPluralMap: Record<string, string> = {
-          Deployment: 'deployments',
-          StatefulSet: 'statefulsets',
-          DaemonSet: 'daemonsets',
-          Pod: 'pods',
-          Service: 'services',
-          ConfigMap: 'configmaps',
-          Secret: 'secrets',
-          // Add more mappings as needed
-        };
-
-        // Get the plural form of the resource kind
-        const pluralForm = kindToPluralMap[resourceKind] || `${resourceKind.toLowerCase()}s`;
-
-        // Construct the update endpoint and send request
-        const updateUrl = `/api/${pluralForm}/${resourceNamespace}/${resourceName}`;
-        console.log(`Updating ${resourceKind} at: ${updateUrl}`);
-        await api.put(updateUrl, updatedResource);
-
-        // Refresh the resource data for regular resources
-        if (onSync) {
-          console.log(`Triggering refresh after ${resourceKind} update`);
-          onSync();
-        }
-      }
-
-      // Show success message
-      setSnackbarMessage(`Successfully updated ${resourceKind} "${resourceName}"`);
-      setSnackbarSeverity('success');
-      setSnackbarOpen(true);
-    } catch (error) {
-      console.error('Error updating resource:', error);
-      const errorMessage = error instanceof Error ? error.message : 'Unknown error occurred';
-      setSnackbarMessage(`Failed to update ${resourceKind} "${resourceName}": ${errorMessage}`);
-      setSnackbarSeverity('error');
-      setSnackbarOpen(true);
-    }
+
+    setSnackbarMessage(`API not implemented for updating pod "${resourceName}"`);
+    setSnackbarSeverity('error');
+    setSnackbarOpen(true);
   };
 
   const handleSnackbarClose = () => {
@@ -1663,7 +1411,7 @@
                               horizontal: 'left',
                             },
                           }}
-                          renderValue={(value: string | undefined) => (
+                          renderValue={value => (
                             <Box
                               sx={{ display: 'flex', alignItems: 'center' }}
                               onClick={(e: React.MouseEvent<HTMLDivElement>) => {
