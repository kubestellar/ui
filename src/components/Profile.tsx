--- conflicted
+++ resolved
@@ -10,21 +10,10 @@
   Grid,
   Snackbar,
   Alert,
-  FormControlLabel,
-  Checkbox,
-  InputAdornment,
-  AlertColor,
+  AlertColor // Import AlertColor type
 } from "@mui/material";
 import { useNavigate, useLocation } from "react-router-dom";
 import LoadingFallback from "./LoadingFallback";
-<<<<<<< HEAD
-import kubestellar_word from "../assets/kubes.png"
-import kubestellar_icon from "../assets/kubestellar-icon-color.png"
-import user from "../assets/user.png"
-import key from "../assets/key.png"
-
-=======
->>>>>>> ee00545a
 import "../index.css";
 
 const Profile = () => {
@@ -36,6 +25,7 @@
   const [loading, setLoading] = useState(true);
   const [openSnackbar, setOpenSnackbar] = useState(false);
   const [snackbarMessage, setSnackbarMessage] = useState("");
+  // Type snackbarSeverity with AlertColor
   const [snackbarSeverity, setSnackbarSeverity] = useState<AlertColor>("success");
   
   const navigate = useNavigate();
@@ -137,301 +127,190 @@
       top: 0, 
       left: 0,
       zIndex: 1000,
-      background: "#99D8F7", // Solid bluish background for the entire page
     }}>
       <Container maxWidth={false} sx={{ height: "100%", padding: 0, margin: 0 }}>
-        <Grid container sx={{ height: "100%", width: "100vw", margin: 0 }}>
-          {/* left section */}
+        <Grid container sx={{ height: "100%" }}>
           <Grid 
             item 
             xs={12} 
-            md={6} 
+            md={9.4} 
             sx={{ 
               display: "flex", 
               flexDirection: "column", 
               justifyContent: "center", 
               alignItems: "center",
-              color: "#FFFFFF", // White text fill
+              color: "white",
               textAlign: "center",
               padding: 4,
+              background: "rgb(0, 81, 255)",
+              backgroundSize: "cover",
               height: "100vh",
               width: "100%",
-              position: "relative", // For positioning the diamond gradient overlay
             }}
           >
             <Typography 
-              variant="h1" 
+              variant="h2" 
               sx={{ 
-                mb: 14, 
+                mb: 12, 
                 fontFamily: "Got Milk Sans Serif, sans-serif",
-                WebkitTextStroke: "1px #5294F6", // Stroke color for "got multi-cluster!"
-                color: "#FFFFFF", // Fill color for text
               }}
             >
-              got multi-cluster?
+              got multi-cluster!
             </Typography>
-            {/* Diamond-shaped gradient overlay behind the icon */}
-            <Box
-              sx={{
-                position: "absolute",
-                top: "50%", // Center vertically
-                left: "50%", // Center horizontally
-                transform: "translate(-50%, -50%) rotate(45deg)", // Rotate to create a diamond shape
-                width: "600px", // Adjust size to match the image
-                height: "600px",
-                background: "radial-gradient(ellipse at center, #D4FCE4 20%, transparent 75%)", // Diamond gradient effect
-                zIndex: 1, // Behind the icon and text
-              }}
-            />
-            <img
-              src={kubestellar_icon}
-              alt="KubeStellar Small Logo"
-              style={{ 
-                width: "380px", 
-                opacity: 1, 
-                marginBottom: "10px", 
-                marginBlockEnd: "60px", 
-                position: "relative", 
-                zIndex: 2 // Above the gradient
-              }}
-            />
-            <img
-              src={kubestellar_word}
-              alt="KubeStellar Small Logo"
-              style={{ width: "650px", opacity: 1, position: "relative", zIndex: 2 }}
-            />
+            <Box sx={{ 
+              width: "200px", 
+              height: "200px", 
+              backgroundImage: `url('https://docs.kubestellar.io/release-0.26.0/logo.png')`,
+              backgroundSize: "contain",
+              backgroundRepeat: "no-repeat",
+              backgroundPosition: "center",
+            }} />
           </Grid>
-          {/* right section */}
           <Grid 
             item 
             xs={12} 
-            md={6} 
+            md={2.6} 
             sx={{ 
               display: "flex", 
               justifyContent: "center", 
-              alignItems: "center", 
+              alignItems: "center",
               background: "white",
               padding: 4,
               height: "100vh",
-              width: "100%", // Ensure full width
-              margin: 0, // Remove any margin
             }}
           >
             <Card sx={{ 
               width: "100%", 
-              maxWidth: 560, 
+              maxWidth: 360, 
               boxShadow: 0, 
               borderRadius: 0,
               background: "transparent",
-              display: "flex", 
+              height: "100%",
+              display: "flex",
               flexDirection: "column",
-              alignItems: "flex-start",
+              justifyContent: "center",
             }}>
               <CardContent sx={{ 
-                width: "100%", 
-                padding: "20px", 
                 display: "flex", 
-                flexDirection: "column",
-                alignItems: "flex-start",
+                flexDirection: "column", 
+                justifyContent: "center", 
+                flexGrow: 1, 
               }}>
-                <Typography 
-                  variant="h4" 
-                  sx={{ 
-                    mb: 6, 
-                    color: "#000000", 
-                    textAlign: "left", 
-                    fontWeight: "bold",
-                    whiteSpace: "nowrap",
-                    fontSize: "40px",
-                    overflow: "visible",
-                    fontFamily: "revert"
-                  }}
-                >
-                  Sign in to KubeStellar
-                </Typography>
-                <form onSubmit={handleSubmit} style={{ width: "100%", display: "flex", flexDirection: "column", alignItems: "flex-start" }}>
-                  {/* Username Label and Input with Icon */}
-                  <Box sx={{ width: "100%", mb: 3 }}>
-                    <Typography 
-                      variant="body1" 
-                      sx={{ 
-                        color: "gray", 
-                        textAlign: "left",
-                        fontSize: "25px",
-                        fontFamily: "system-ui"
-                      }}
-                    >
-                      Username
-                    </Typography>
-                    <TextField
-                      fullWidth
-                      variant="outlined"
-                      value={username}
-                      onChange={(e) => {
-                        setUsername(e.target.value);
-                        setUsernameError(false);
-                        setUsernameErrorMessage("");
-                      }}
-                      error={usernameError}
-                      helperText={usernameError ? usernameErrorMessage : ""}
-                      InputProps={{
-                        startAdornment: (
-                          <InputAdornment position="start">
-                            <img src={user} alt="User Icon" style={{ width: "40px", height: "35px" }} />
-                          </InputAdornment>
-                        ),
-                      }}
-                      sx={{ 
-                        "& .MuiOutlinedInput-root": {
-                          borderRadius: 2,
-                          height: "36px",
-                          "& .MuiInputBase-input": {
-                            padding: "8px 14px",
-                          },
-                          "& .MuiOutlinedInput-notchedOutline": {
-                            border: "3px solid gray", // Set 2px solid black border
-                          },
-                          "&:hover .MuiOutlinedInput-notchedOutline": {
-                            border: "3px solid gray", // Ensure border on hover
-                          },
-                          "&.Mui-focused .MuiOutlinedInput-notchedOutline": {
-                            border: "3px solid gray", // Ensure border on focus
-                          },
-                        },
-                        width: "100%",
-                      }}
-                    />
-                  </Box>
-                  {/* Password Label and Input with Icon */}
-                  <Box sx={{ width: "100%" }}>
-                    <Typography 
-                      variant="body1" 
-                      sx={{ 
-                        color: "gray", 
-                        textAlign: "left",
-                        fontSize: "25px",
-                        fontFamily: "system-ui"
-                      }}
-                    >
-                      Password
-                    </Typography>
+                <Box sx={{ 
+                  mt: -3,
+                  display: "flex", 
+                  justifyContent: "center", 
+                  mb: 6,
+                }}>
+                  <img
+                    src="https://docs.kubestellar.io/release-0.26.0/KubeStellar-with-Logo-transparent-v2.png" 
+                    alt="KubeStellar Logo"
+                    style={{ width: "250px" }}
+                  />
+                </Box>
+                <form onSubmit={handleSubmit} style={{ flexGrow: 1, display: "flex", flexDirection: "column" }}>
+                  <TextField
+                    fullWidth
+                    label="Username"
+                    variant="standard"
+                    value={username}
+                    onChange={(e) => {
+                      setUsername(e.target.value);
+                      setUsernameError(false);
+                      setUsernameErrorMessage("");
+                    }}
+                    error={usernameError}
+                    helperText={usernameError ? usernameErrorMessage : ""}
+                    margin="dense"
+                    sx={{ 
+                      "& .MuiInputBase-root": { 
+                        borderRadius: 0,
+                      },
+                      "& .MuiInput-underline:before": { 
+                        borderBottom: "1px solid gray",
+                      },
+                      "& .MuiInput-underline:after": { 
+                        borderBottom: "1px solid gray",
+                      },
+                      "& .MuiInput-underline:hover:not(.Mui-disabled):before": { 
+                        borderBottom: "1px solid gray",
+                      },
+                      minHeight: "70px",
+                    }}
+                  />
+                  <Box sx={{ mt: 3, position: "relative" }}>
                     <TextField
                       fullWidth
                       type="password"
-                      variant="outlined"
+                      label="Password"
+                      variant="standard"
                       value={password}
                       onChange={(e) => {
                         setPassword(e.target.value);
                         setPasswordError(false);
                       }}
                       error={passwordError}
-                      InputProps={{
-                        startAdornment: (
-                          <InputAdornment position="start">
-                            <img src={key} alt="Key Icon" style={{ width: "30px", height: "30px" }} />
-                          </InputAdornment>
-                        ),
-                      }}
+                      margin="dense"
                       sx={{ 
-                        "& .MuiOutlinedInput-root": {
-                          borderRadius: 2,
-                          height: "36px",
-                          "& .MuiInputBase-input": {
-                            padding: "8px 14px",
-                          },
-                          "& .MuiOutlinedInput-notchedOutline": {
-                            border: "3px solid gray", // Set 3px solid gray border
-                          },
-                          "&:hover .MuiOutlinedInput-notchedOutline": {
-                            border: "3px solid gray", // Ensure border on hover
-                          },
-                          "&.Mui-focused .MuiOutlinedInput-notchedOutline": {
-                            border: "3px solid gray", // Ensure border on focus
-                          },
+                        "& .MuiInputBase-root": { 
+                          borderRadius: 0,
                         },
-                        width: "100%",
+                        "& .MuiInput-underline:before": { 
+                          borderBottom: "1px solid gray",
+                        },
+                        "& .MuiInput-underline:after": { 
+                          borderBottom: "1px solid gray",
+                        },
+                        "& .MuiInput-underline:hover:not(.Mui-disabled):before": { 
+                          borderBottom: "1px solid gray",
+                        },
+                        minHeight: "70px",
                       }}
                     />
+                    {passwordError && (
+                      <Typography 
+                        sx={{ 
+                          color: "error.main", 
+                          position: "absolute",
+                          top: "100%", // Position below password field
+                          left: 0,
+                          right: 0,
+                          textAlign: "center",
+                          mt: 1, // Small margin to avoid overlap
+                        }}
+                      >
+                        Invalid username or password
+                      </Typography>
+                    )}
                   </Box>
-                  {/* Keep the "Keep me signed in" checkbox */}
-                  <Box sx={{ display: "flex", alignItems: "center", width: "100%", mt: 1, ml: "15px" }}>
-                    <FormControlLabel
-                      control={
-                        <Checkbox
-                          sx={{
-                            "&.MuiCheckbox-root": {
-                              borderRadius: "2px", // Apply border radius directly to the checkbox root
-                            },
-                            "& .MuiSvgIcon-root": {
-                              borderRadius: "2px", // Ensure the SVG icon (checkmark) also has the border radius
-                            },
-                          }}
-                        />
-                      }
-                      label="Keep me signed in"
-                      sx={{
-                        color: "gray",
-                        "& .MuiFormControlLabel-label": {
-                          fontSize: "20px", // Increase font size of the label
-                          fontWeight: "550",
-                          fontFamily: "system-ui"
-                        },
-                      }}
-                    />
-                  </Box>
-                  <Box sx={{ width: "100%" }}>
-                    <Button 
-                      type="submit" 
-                      variant="contained"
-                      fullWidth 
-                      sx={{ 
-                        mt: 2,
-                        backgroundColor: "#007AFF",
-                        color: "#FFFFFF",
-                        p: 0,
-                        borderRadius: 2,
-                        fontWeight: "bold",
-                        fontSize: "20px",
-                        textTransform: "none", // Prevent uppercase transformation
-                        "&:hover": {
-                          backgroundColor: "#0062CC",
-                        },
-                      }}
-                    >
-                      Sign In
-                    </Button>
-                  </Box>
-                  <Box sx={{ mt: 2, width: "100%", display: "flex", justifyContent: "center", gap: "7px" }}>
-                    <Typography 
-                      variant="body2" 
-                      sx={{ 
-                        mt: 0, 
-                        color: "gray", 
-                        fontWeight: "bold",
-                        textAlign: "center",
-                        fontSize: "16px"
-                      }}
-                    >
-                      Don’t have an account?
-                    </Typography>
-                    <Typography 
-                      variant="body2" 
-                      sx={{ 
-                        mt: 0, 
-                        color: "#007AFF", 
-                        textAlign: "center",
-                        textDecoration: "underline",
-                        cursor: "pointer",
-                        fontSize: "16px",
-                        fontWeight: "bold",
-                      }}
-                    >
-                      Register
-                    </Typography>
-                  </Box>
+                  <Button 
+                    type="submit" 
+                    variant="text"
+                    fullWidth 
+                    sx={{ 
+                      mt: 8, // Fixed margin-top to maintain position
+                      color: "rgb(5, 128, 243)",
+                      borderRadius: 2,
+                      fontWeight: "bold",
+                      p: "15px",
+                      border: "none",
+                      "&:hover": {
+                        backgroundColor: "rgba(0, 102, 255, 0.1)",
+                        color: "rgb(5, 128, 243)",
+                        border: "none",
+                      },
+                      "&:focus": {
+                        outline: "none",
+                        border: "none",
+                      },
+                      "&:active": {
+                        border: "none",
+                      },
+                    }}
+                  >
+                    SIGN IN
+                  </Button>
                 </form>
-<<<<<<< HEAD
-=======
                 <Box sx={{ 
                   display: "flex", 
                   justifyContent: "center", 
@@ -441,7 +320,6 @@
                   alignItems: "center",
                 }}>
                 </Box>
->>>>>>> ee00545a
               </CardContent>
             </Card>
           </Grid>
