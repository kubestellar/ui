--- conflicted
+++ resolved
@@ -57,19 +57,14 @@
 
   const handleFileUpload = async () => {
     if (!selectedFile) {
-<<<<<<< HEAD
       setError("No file selected.");
       return;
-=======
-        console.error("No file selected.");
-        return;
->>>>>>> ef24179d
-    }
+    }
+
 
     const formData = new FormData();
     formData.append("wds", selectedFile);
 
-<<<<<<< HEAD
     try {
       const response = await fetch("http://localhost:4000/api/wds/create", {
         method: "POST",
@@ -90,36 +85,10 @@
     } catch (error) {
       console.error("Upload Error:", error);
       setError("Upload failed.");
-=======
-    console.log("📤 Sending FormData:", formData.get("wds"));
-
-    try {
-        const response = await fetch("http://localhost:4000/api/wds/create", {
-            method: "POST",
-            body: formData, 
-        });
-
-        const data = await response.json();
-        console.log("✅ Upload Response:", data);
-
-        if (response.ok) { 
-            alert("Deploy Successfully");
-
-            // ✅ Refresh page after successful deployment
-            window.location.reload(); 
-        } else {
-            alert(`Deployment failed: ${data.message || "Unknown error"}`);
-        }
-
-    } catch (error) {
-        console.error("❌ Upload Error:", error);
-        alert("Upload failed.");
->>>>>>> ef24179d
     }
 
     setSelectedFile(null);
     setActiveOption("null");
-<<<<<<< HEAD
   };
 
   const handleRawUpload = async () => {
@@ -175,51 +144,6 @@
       setError("Upload failed.");
     }
   };
-=======
-  }
-
-  // using option1 two sending to backend 
-  // const handleRawUpload = async () => {
-  //   const fileContent = editorContent.trim();
-  //   if (!fileContent) {
-  //     alert("Please enter YAML or JSON content.");
-  //     return;
-  //   }
-  
-  //   if (fileType === "json") {
-  //     try {
-  //       JSON.parse(fileContent); 
-  //     } catch (error) {
-  //       alert("Invalid JSON format.");
-  //       return;
-  //     }
-  //   }
-  
-  //   try {
-  //     const response = await fetch("http://localhost:4000/api/wds/create", {
-  //       method: "POST",
-  //       headers: {
-  //         "Content-Type": fileType === "json" ? "application/json" : "application/x-yaml",
-  //       },
-  //       body: JSON.stringify({
-  //         content: fileContent,
-  //         namespace: formData.namespace, // Pass namespace here
-  //       }),
-  //     });
-  
-  //     if (!response.ok) {
-  //       const errorText = await response.text();
-  //       throw new Error(`Upload failed: ${errorText}`);
-  //     }
-  
-  //     alert("Upload successful!");
-  //   } catch (error) {
-  //     console.error("Error uploading YAML/JSON:", error);
-  //     alert("Upload failed.");
-  //   }
-  // };
-  
->>>>>>> ef24179d
 
   const handleCancel = () => {
     setSelectedFile(null);
@@ -227,7 +151,6 @@
   };
 
   return (
-<<<<<<< HEAD
     <Dialog open={!!activeOption} onClose={onCancel} maxWidth="lg" fullWidth>
       <DialogTitle>Create Deployment</DialogTitle>
       <DialogContent>
@@ -235,70 +158,6 @@
           <Tabs
             value={activeOption}
             onChange={(_event, newValue) => setActiveOption(newValue)}
-=======
-    <div className="bg-gray-900 rounded-lg p-6">
-      <div className="flex space-x-4 border-b border-gray-700 mb-6">
-        {["option1", "option2", "option3"].map((option) => (
-          <button
-            key={option}
-            className={`p-4 text-white bg-gray-900 ${
-              activeOption === option
-                ? "border-b-2 border-blue-500"
-                : "border border-transparent"
-            }`}
-            
-            onClick={() => {
-              console.log("Clicked:", option)
-              setActiveOption(option)}
-            }
-              >
-            {option === "option1" && "Create from Input"}
-            {option === "option2" && "Create from File"}
-            {option === "option3" && "Create from Form"}
-          </button>
-        ))}
-      </div>
-
-      {activeOption === "option1" && (
-        <div className="bg-gray-900 p-6">
-          <p className="text-white font-medium mt-2">
-            Select a YAML or JSON file specifying the resources to deploy to the currently selected namespace.
-            <span className="text-blue-500 cursor-pointer"> Learn more</span>
-          </p>
-
-          <div className="mt-6">
-            <label className="text-white font-medium block mb-2">Select File Type</label>
-            <select
-              className="w-full p-2 rounded-md bg-gray-700 text-white"
-              value={fileType}
-              onChange={(e) => setFileType(e.target.value as 'yaml' | 'json')}
-            >
-              <option className="text-white bg-gray-700" value="yaml">YAML</option>
-              <option className="text-white bg-gray-700" value="json">JSON</option>
-            </select>
-          </div>
-              {/* value={fileType === 'yaml' ? '# Enter your YAML here' : '{\n  \n}'} */}
-
-          <div className="mt-6">
-            <Editor
-              height="350px"
-              language={fileType}
-              value={editorContent} // Use state value
-              options={{ fontSize: 14, lineNumbers: "on", automaticLayout: true, minimap: { enabled: false } }}
-              theme="vs-dark"
-              className="rounded-md"
-              onChange={(value) => {
-                setEditorContent(value || ""); // Save editor content
-                setHasUnsavedChanges(true);
-              }}
-            />
-          </div>
-
-          <div className="flex gap-6 mt-8">
-            <button 
-            className="h-10 px-4 bg-gray-600 text-gray-400 hover:text-gray-100 hover:bg-green-600 rounded"
-            // onClick={handleRawUpload} // Call the function
->>>>>>> ef24179d
           >
             <Tab label="Create from Input" value="option1" />
             <Tab label="Create from File" value="option2" />
