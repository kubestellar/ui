--- conflicted
+++ resolved
@@ -10,12 +10,9 @@
 import useClusterStore from "../stores/clusterStore";
 import useTheme from "../stores/themeStore";
 import { useHeaderQueries } from '../hooks/queries/useHeaderQueries';
-<<<<<<< HEAD
 import HeaderSkeleton from "./ui/HeaderSkeleton";
-=======
 import { useAuth, useAuthActions } from '../hooks/useAuth';
 import LoadingFallback from './LoadingFallback';
->>>>>>> 5f3e72ee
 
 interface Context {
   name: string;
