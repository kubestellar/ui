--- conflicted
+++ resolved
@@ -1,13 +1,8 @@
 import React from "react";
-import { NavLink } from "react-router-dom";
+import { NavLink, useLocation } from "react-router-dom";
 import { IconType } from "react-icons";
-<<<<<<< HEAD
 import useClusterStore from "../../stores/clusterStore";
 
-=======
-import { useCluster } from "../../context/ClusterContext";
-import { useLocation } from "react-router-dom";
->>>>>>> db114248
 interface MenuItemProps {
   onClick?: () => void;
   catalog: string;
@@ -21,11 +16,6 @@
   centered?: boolean;
 }
 
-<<<<<<< HEAD
-const MenuItem: React.FC<MenuItemProps> = ({ onClick, catalog, listItems, centered }) => {
-  const selectedCluster = useClusterStore((state) => state.selectedCluster)
-  const hasAvailableClusters = useClusterStore((state) => state.hasAvailableClusters)
-=======
 const MenuItem: React.FC<MenuItemProps> = ({
   onClick,
   catalog,
@@ -33,8 +23,8 @@
   centered,
 }) => {
   const location = useLocation();
-  const { selectedCluster, hasAvailableClusters } = useCluster();
->>>>>>> db114248
+  const selectedCluster = useClusterStore((state) => state.selectedCluster);
+  const hasAvailableClusters = useClusterStore((state) => state.hasAvailableClusters);
   const isDisabled = !hasAvailableClusters || !selectedCluster;
 
   const shouldDisableItem = (label: string) => {
