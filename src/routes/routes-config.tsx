--- conflicted
+++ resolved
@@ -1,10 +1,6 @@
 import { RouteObject } from "react-router-dom";
 import { Layout } from "../components/Layout";
-<<<<<<< HEAD
 import ITS from "../pages/ITS";
-=======
-import CreateCluster from "../pages/CreateCluster";
->>>>>>> 4c4bb803
 import KubeconfigOnboarding from "../pages/KubeconfigOnboarding"; // Ensure that the file exists at this path
 import WDS from "../pages/WDS";
 import BP from "../pages/BP";
@@ -26,10 +22,6 @@
     path: "/",
     element: <Layout />,
     children: [
-<<<<<<< HEAD
-      { index: true, element: <Clusters /> },
-      { path: "its", element: <ITS /> },
-=======
       { 
         index: true, 
         element: (
@@ -46,8 +38,6 @@
           </Suspense>
         ) 
       },
-      { path: "createCluster", element: <CreateCluster /> },
->>>>>>> 4c4bb803
       { path: "kubeconfigOnboarding", element: <KubeconfigOnboarding /> },
       { path: "wds", element: <WDS /> },
       { path: "bp", element: <BP /> },
