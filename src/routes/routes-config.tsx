--- conflicted
+++ resolved
@@ -7,10 +7,7 @@
 import WDS from "../pages/WDS";
 import BP from "../pages/BP";
 import NotFoundPage from "../pages/NotFoundPage";
-<<<<<<< HEAD
 import DeploymentDetails from "../components/DeploymentDetails";
-=======
->>>>>>> ef24179d
 // import ShowLogs from "../components/Logs";
 
 export const routesConfig: RouteObject[] = [
@@ -27,6 +24,7 @@
       { path: "deploymentdetails/:namespace/:deploymentName", element: <DeploymentDetails /> },
       { path: "*", element: <NotFoundPage /> },
       // {path: "logs/:deployment/:namespace", element: <ShowLogs />} // TODO: remove it in future after deployment details page
+      // {path: "logs/:deployment/:namespace", element: <ShowLogs />} // TODO: remove it in future after deployment details page
     ],
   },
 ];