--- conflicted
+++ resolved
@@ -7,11 +7,6 @@
 import DeploymentDetails from "../components/DeploymentDetails";
 import NameSpace from "../pages/NS";
 import TreeView from "../components/TreeViewComponent";
-<<<<<<< HEAD
-=======
-import LoadingFallback from '../components/LoadingFallback';
-import { lazy, Suspense } from 'react';
->>>>>>> 62ec2aed
 // import ShowLogs from "../components/Logs";
 
 // Improve lazy loading with prefetch
@@ -44,7 +39,9 @@
       { path: "wds", element: <WDS /> },
       { path: "bp", element: <BP /> },
       { path: "namespaces" , element: <NameSpace />},
+      { path: "namespaces" , element: <NameSpace />},
       { path: "deploymentdetails/:namespace/:deploymentName", element: <DeploymentDetails /> },
+      { path: "treeview", element: <TreeView /> },
       { path: "treeview", element: <TreeView /> },
       { path: "*", element: <NotFoundPage /> },
       // {path: "logs/:deployment/:namespace", element: <ShowLogs />} // TODO: remove it in future after deployment details page
