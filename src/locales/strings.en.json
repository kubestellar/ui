{
  "common": {
    "changes": "Changes",
    "clearFilter": "Clear Canvas",
    "cancel": "Cancel",
    "save": "Save",
    "edit": "Edit",
    "delete": "Delete",
    "create": "Create",
    "add": "Add",
    "refresh": "Refresh",
    "search": "Search",
    "connect": "Connect",
    "import": "Import",
    "loading": "Loading...",
    "success": "Success",
    "error": "Error",
    "warning": "Warning",
    "actions": "Actions",
    "status": {
      "active": "Active",
      "inactive": "Inactive",
      "pending": "Pending",
      "checking": "Checking",
      "success": "Success",
      "warning": "Version mismatch",
      "error": "Missing",
      "installed": "Installed"
    },
    "noResource": "No {{resource}} specified",
    "copy": "Copy",
    "close": "Close",
    "confirm": "Confirm",
    "continue": "Continue",
    "back": "Back",
    "submit": "Submit",
    "settings": "Settings",
    "help": "Help",
    "details": "Details",
    "view": "View",
    "yes": "Yes",
    "no": "No",
    "all": "All",
    "none": "None",
    "ok": "OK",
    "finish": "Finish",
    "next": "Next",
    "previous": "Previous",
    "page": "Page",
    "of": "of",
    "items": "item{{count, plural, one {} other {s}}}",
    "filteredFrom": "filtered from {{total}}"
  },
  "installationPage": {
    "statusBadge": {
      "installed": "Installed",
      "versionMismatch": "Version mismatch",
      "missing": "Missing",
      "checking": "Checking"
    },
    "codeBlock": {
      "bash": "bash"
    },
    "title": "Installation",
    "verification": "Verification",
    "installCommand": "Run the following command to install",
    "verifyCommand": "Verify installation with",
    "welcome": "Welcome to KubeStellar",
    "gettingStarted": "Get started with KubeStellar by setting up your development environment. Follow our guided installation process to deploy your demo system.",
    "tabs": {
      "prerequisites": "Prerequisites",
      "installation": "Installation"
    },
    "sidebarSteps": {
      "title": "Installation Steps",
      "description": "Follow these steps to set up KubeStellar",
      "checkPrerequisites": "Check Prerequisites",
      "checkPrerequisitesDescription": "Ensure you have all the required tools installed",
      "installKubestellar": "Install KubeStellar",
      "installKubestellarDescription": "Deploy KubeStellar using the CLI commands",
      "startUsingKubestellar": "Start Using KubeStellar",
      "startUsingKubestellarDescription": "Log in and begin managing your clusters"
    },
    "documentationLink": "View full installation guide",
    "prerequisites": {
      "title": "System Prerequisites",
      "description": "Ensure these tools are installed before proceeding",
      "status": {
        "success": "Success",
        "warnings": "Warnings",
        "missing": "Missing",
        "checking": "Checking"
      },
      "coreRequirements": "Core Requirements",
      "demoEnvironmentRequirements": "Demo Environment Requirements",
      "buttons": {
        "refresh": "Refresh",
        "nextInstallation": "Next: Installation"
      }
    },
    "installation": {
      "title": "Install KubeStellar",
      "description": "Choose your platform and run the installation script",
      "installPrerequisitesFirst": {
        "title": "Install Prerequisites First",
        "description": "Before running the installation script, ensure you have all the required prerequisites installed on your system.",
        "button": "View Install Prerequisites"
      },
      "platform": "Platform",
      "platforms": {
        "kind": "kind",
        "k3d": "k3d"
      },
      "installationScript": "Installation Script",
      "scriptInstructions": "Run this command in your terminal to install KubeStellar with",
      "installationProcess": {
        "title": "Installation Process:",
        "steps": [
          "Creates and configures local clusters",
          "Installs KubeStellar components and dependencies",
          "Sets up proper networking and permissions",
          "Configures a demo environment"
        ]
      },
      "importantNotes": {
        "title": "Important Notes:",
        "notes": [
          "Installation may take several minutes to complete",
          "Ensure you have sufficient system resources available",
          "Keep the terminal window open until installation finishes",
          "Check the terminal output for any error messages"
        ]
      },
      "afterInstallation": {
        "title": "After Installation:",
        "steps": [
          "Verify the installation by checking cluster status",
          "Review the getting started documentation",
          "Begin managing your KubeStellar environment"
        ]
      },
      "buttons": {
        "backPrerequisites": "Back: Prerequisites",
        "startInstallation": "Start Installation",
        "installing": "Installing..."
      }
    },
    "checkingStatus": {
      "title": "Checking KubeStellar installation status...",
      "description": "This should only take a moment. We're checking if KubeStellar is already installed on your system."
    },
    "checkError": {
      "title": "Status Check Failed",
      "description": "Unable to check if KubeStellar is installed. This could be due to a connection issue with the backend service or the server may be temporarily unavailable.",
      "retryButton": "Retry Connection",
      "persistenceNote": "If the problem persists, please check your network connection or contact your system administrator."
    },
    "footer": {
      "copyright": "KubeStellar",
      "documentation": "Documentation",
      "github": "GitHub",
      "description": "KubeStellar is an open-source project. For support, feature requests, or bug reports, please visit our GitHub repository."
    },
    "skipPrerequisitesNotice": {
      "title": "Prerequisites Check Skipped",
      "description": "Prerequisites check has been disabled in this environment. You can proceed directly to installation.",
      "note": "Note: Ensure you have installed all required tools manually before running the installation commands."
    },
    "toasts": {
      "alreadyInstalled": "KubeStellar is already installed! Redirecting to login...",
      "notInstalled": "Kubeflex cluster not found. Follow steps to set up KubeStellar environment.",
      "checkFailed": "Failed to check KubeStellar status",
      "preparingInstructions": "Preparing installation instructions...",
      "followInstructions": "Follow the CLI installation instructions below to install KubeStellar",
      "loadInstructionsFailed": "Failed to load installation instructions. Please refresh the page and try again.",
      "installationDetected": "KubeStellar installation detected! Redirecting to login page..."
    }
  },
  "header": {
    "themeToggle": "Toggle theme",
    "dashboard": "Dashboard",
    "clusters": "Clusters",
    "workloads": "Workloads",
    "policies": "Policies",
    "settings": "Settings",
    "logout": "Logout",
    "language": "Language",
    "importCluster": "Import Cluster",
    "menu": "Menu",
    "goToHome": "Go to home page",
    "logoAlt": "KubeStellar Logo",
    "themeToggleTip": "Alt+Q to toggle theme",
    "switchTheme": "Switch to {{mode}} mode"
  },
  "login": {
    "layout": {
      "logoAlt": "KubeStellar",
      "tagline": "Seamless Multi-Cluster Management",
      "taglineEmphasis": "Built for the Future.",
      "fullscreen": "Toggle full screen",
      "welcomeBack": "Welcome Back",
      "accessDashboard": "Access Your Dashboard",
      "enterCredentials": "Enter your credentials below",
      "needHelp": "Need help?",
      "contactSupport": "Contact Support"
    },
    "loading": {
      "logoAlt": "KubeStellar",
      "initializing": "Initializing KubeStellar Environment..."
    },
    "form": {
      "username": "Username",
      "password": "Password",
      "rememberMe": "Remember me",
      "signIn": "Sign In to KubeStellar",
      "signingIn": "Signing in...",
      "showPassword": "Show password",
      "hidePassword": "Hide password",
      "errors": {
        "usernameRequired": "Username is required",
        "passwordRequired": "Password is required"
      }
    }
  },
  "clusters": {
    "title": "Manage Clusters",
    "subtitle": "Manage and monitor your Kubernetes clusters",
    "searchPlaceholder": "Search clusters by name, label, status or context...",
    "importCluster": "Import Cluster",
    "activeFilters": "Active Filters:",
    "search": "Search",
    "noClustersFound": "No Clusters Found",
    "noClustersMatchBoth": "No clusters match both your search and filter criteria",
    "noClustersMatchSearch": "No clusters match your search term",
    "noClustersMatchFilter": "No clusters match your filter selection",
    "noClustersAvailable": "No clusters available yet. Import your first cluster to get started.",
    "importYourFirst": "Import Your First Cluster",
<<<<<<< HEAD
    "filterByLabel": "Filter by Label",
=======
    "filterbyLabel": "Filter by Label",
>>>>>>> 5ec31547
    "actions": {
      "viewDetails": "View Details",
      "editLabels": "Edit Labels",
      "copyName": "Copy Name",
      "detachCluster": "Detach Cluster"
    },
    "status": {
      "title": "Status",
      "active": "Active",
      "inactive": "Inactive",
      "pending": "Pending"
    },
    "table": {
      "name": "Name",
      "labels": "Labels",
      "creationTime": "Creation Time",
      "context": "Context",
      "status": "Status",
      "actions": "Actions"
    },
    "quickConnect": {
      "title": "Connect via Quick Connect",
      "description": "Import your cluster using the quick connect feature",
      "clusterName": "Cluster Name",
      "clusterNamePlaceholder": "Enter a name for your cluster",
      "token": "Token",
      "tokenPlaceholder": "Enter your token",
      "hubApiServer": "Hub API Server",
      "hubApiServerPlaceholder": "Enter hub API server URL",
      "steps": {
        "step1": {
          "title": "Choose Your Cluster",
          "description": "Select a cluster from the dropdown above"
        },
        "step2": {
          "title": "One-Click Onboarding",
          "description": "Click \"Onboard Cluster\" button to start the automated process"
        },
        "step3": {
          "title": "Instant Connection",
          "description": "Your cluster will be automatically onboarded without manual commands"
        }
      }
    },
    "manualImport": {
      "title": "Manual Cluster Setup",
      "subtitle": "Recommended",
      "description": "Follow the steps below to manually import your cluster using kubectl commands",
      "generateCommand": "Generate Command",
      "copyCommand": "Copy Command",
      "runInTerminal": "Run in Terminal",
      "commandGenerated": "Command Generated Successfully",
      "selectCluster": "Select Cluster",
      "generateImportCommand": "Generate Import Command",
      "importCommand": "Import Command"
    },
    "apiUrl": {
      "title": "Connect via API/URL",
      "description": "Import your cluster by providing the API endpoint and authentication details",
      "endpoint": "API/URL Endpoint",
      "endpointPlaceholder": "https://kubernetes.example.com:6443",
      "token": "Authentication Token (Optional)",
      "tokenPlaceholder": "Enter authentication token if required",
      "connectImport": "Connect & Import"
    },
    "excluded": [
      "kubestellar-report",
      "kube-node-lease",
      "kube-public",
      "default",
      "kube-system",
      "open-cluster-management-hub",
      "open-cluster-management",
      "local-path-storage"
    ],
    "labels": {
<<<<<<< HEAD
      "": "",
      "label": "Label",
      "editvalue":"Both key and value are required",
=======
      "label": "Label",
>>>>>>> 5ec31547
      "manage": "Manage Labels",
      "clearFilter": "Clear Filter",
      "searchLabelsPlaceholder": "Search labels...",
      "bulkEditTitle": "Edit Labels for {{count}} Clusters",
      "editTitle": "Edit Labels for {{name}}",
      "bulkEditDescription": "You are editing labels for {{count}} clusters. The changes will be applied to all selected clusters.",
      "keyPlaceholder": "e.g. environment",
      "valuePlaceholder": "e.g. production",
      "protectedLabelsCannotBeModified": "🔒 Protected labels cannot be modified.",
      "exitSearch": "Exit search",
      "saveChanges": "Save changes",
      "saveChangesButton": "Save Changes",
      "tooltipTitle": "Clusters:",
      "noLabelsAvailable": "No cluster labels available. Please add clusters with labels to use in binding policies.",
      "noLabelsMatchSearch": "No labels match your search.",
      "noLabelsFound": "No labels found in available clusters.",
      "clickToAdd": "Click on a label to add it to the canvas",
      "edit": "Edit Labels",
      "add": "Add Labels",
      "for": "for",
      "bulkEdit": "Bulk Edit Mode",
      "appendToExisting": "Append to existing labels",
      "key": "Label Key",
      "value": "Label Value",
      "noLabels": "No labels added yet",
      "noMatchingLabels": "No matching labels found",
      "addYourFirst": "Add your first label using the fields above to help organize this cluster.",
      "tip": "Tip: Press Enter to move between fields, or double-click labels to edit them",
      "tryDifferentSearch": "Try a different search term or clear the search",
      "count": "{{count}} label{{count, plural, one {} other {s}}}",
      "description": "Add, edit, or remove labels to organize and categorize your cluster.",
      "defaultProtected": "Default label - Cannot be modified",
      "bindingProtected": "Used in binding policy - Cannot be modified",
      "manageLabels": "Manage Labels",
      "bulkLabels": "Bulk Labels",
      "editValue": "Edit label",
      "removeLabel": "Delete label",
      "cancelEdit": "Cancel editing",
      "added": "Added new label: {{key}}",
      "updated": "Updated existing label: {{key}}",
      "removed": "Removed label: {{key}}",
      "updateSuccess": "Label updated successfully",
      "duplicate": "Label with key \"{{key}}\" already exists",
      "protected": "Cannot modify protected label: {{key}}",
      "finishEditing": "Finish Editing",
      "noClustersToEdit": "No clusters available to edit",
      "noClustersSelected": "No clusters selected",
      "cannotDeleteUsed": "Labels are used in Binding Policy and cannot be deleted. Please remove the policy first.",
      "bulkUpdateSuccess": "Labels updated for all {{count}} clusters",
      "bulkUpdatePartial": "Labels updated for {{success}} clusters, failed for {{failures}} clusters",
      "bulkUpdateFail": "Failed to update labels for all {{count}} clusters"
    },
    "dialog": {
      "selectMultipleClusters": "Select Multiple Clusters",
      "selectClusterToEdit": "Select Cluster to Edit",
      "selectedCount": "{{count}} selected",
      "editClustersButton": "Edit {{count}} Clusters"
    },
    "list": {
      "more": "more",
      "title": "Manage Clusters",
      "subtitle": "Manage and monitor your Kubernetes clusters",
      "searchPlaceholder": "Search clusters by name, label, status or context...",
      "import": "Import Cluster",
      "noResults": "No clusters found",
      "name": "Name",
      "creationTime": "Creation Time",
      "context": "Context",
      "description": "Manage and monitor your Kubernetes clusters",
      "searchTip": "Press Esc to clear search",
      "filter": "Status Filter",
      "activeFilters": "Active Filters:",
      "searchFilter": "Search: \"{{query}}\"",
      "statusFilter": "Status: {{value}}",
      "labelFilter": "Label: {{key}}={{value}}",
      "clearAll": "Clear All",
      "showingResults": "{{count}} result{{count, plural, one {} other {s}}}",
      "clearSearch": "Press Esc to clear search",
      "importCluster": "Import Cluster",
      "importYourFirst": "Import Your First Cluster",
      "searchLabelsPlaceholder": "Search labels...",
      "search": "Search",
      "label": "Label",
      "filteredByLabel": "Filtered by label:",
      "filterByLabel": "Click to filter by this label",
      "noClustersFound": "No Clusters Found",
      "noClustersMatchBoth": "No clusters match both your search and filter criteria",
      "noClustersMatchSearch": "No clusters match your search term",
      "noClustersMatchFilter": "No clusters match your filter selection",
      "noClustersAvailable": "No clusters available yet. Import your first cluster to get started.",
      "table": {
        "name": "Name",
        "labels": "Labels",
        "creationTime": "Creation Time",
        "context": "Context",
        "status": "Status",
        "actions": "Actions"
      },
      "status": {
        "active": "Active",
        "inactive": "Inactive",
        "pending": "Pending"
      },
      "actions": {
        "viewDetails": "View Details",
        "editLabels": "Edit Labels",
        "copyName": "Copy Name",
        "detachCluster": "Detach Cluster"
      },
      "labels": {
        "edit": "Edit Labels",
        "add": "Add Labels",
        "bulkEdit": "Bulk Edit Mode",
        "appendToExisting": "Append to existing labels",
        "key": "Label Key",
        "value": "Label Value",
        "noLabels": "No labels added yet",
        "noMatchingLabels": "No matching labels found",
        "addYourFirst": "Add your first label using the fields above to help organize this cluster.",
        "tip": "Tip: Press Enter to move between fields, or double-click labels to edit them",
        "tryDifferentSearch": "Try a different search term or clear the search",
        "count": "{{count}} label{{count, plural, one {} other {s}}}",
        "description": "Add, edit, or remove labels to organize and categorize your cluster.",
        "defaultProtected": "Default label - Cannot be modified",
        "bindingProtected": "Used in binding policy - Cannot be modified",
        "manage": "Manage Labels"
      }
    },
    "details": {
      "title": "Cluster Details",
      "overview": "Overview",
      "labels": "Labels",
      "resources": "Resources",
      "status": "Status",
      "events": "Events",
      "logs": "Logs"
    },
    "clusterDetailDialog": {
      "title": "Cluster Details",
      "loading": "Loading cluster information...",
      "error": {
        "title": "Failed to load cluster details",
        "description": "There was an error retrieving information for this cluster."
      },
      "status": {
        "available": "Available",
        "unavailable": "Unavailable"
      },
      "kubernetes": "Kubernetes {{version}}",
      "createdOn": "Created on {{date}}",
      "labels": "Labels",
      "labelCount": "{{count}} labels",
      "noLabels": "No labels have been assigned to this cluster",
      "capacityResources": "Capacity & Resources",
      "cpuCores": "CPU Cores",
      "memory": "Memory",
      "podCapacity": "Pod Capacity",
      "lastRefreshed": "Last refreshed",
      "noClusterSelected": "No cluster selected"
    },
    "dashboard": {
      "title": "Dashboard",
      "welcome": "Welcome to the KubeStellar management dashboard",
      "errorLoading": "Error loading cluster information",
      "addCluster": "Add Cluster",
      "stats": {
        "totalClusters": "Total Clusters",
        "activeClusters": "Active Clusters",
        "bindingPolicies": "Binding Policies",
        "currentContext": "Current Context",
        "none": "None"
      },
      "health": {
        "excellent": "Excellent",
        "good": "Good",
        "fair": "Fair",
        "needsAttention": "Needs Attention",
        "critical": "Critical"
      },
      "guide": {
        "title": "Dashboard Guide",
        "clusterStats": "Cluster Stats",
        "clusterStatsDesc": "Shows total and active clusters. Hover over metrics to see detailed information about how they're calculated.",
        "healthMetrics": "Health Metrics",
        "healthMetricsDesc": "Displays CPU, memory usage, and pod health. Green indicators show good health, amber requires attention.",
        "recentActivity": "Recent Activity",
        "recentActivityDesc": "Shows recent changes to clusters and policies. Click on a cluster to view detailed information.",
        "proTip": "Pro Tip",
        "proTipDesc": "Hover over any metric or chart to see detailed information about how it's calculated and what actions you can take."
      }
    },
    "detach": {
      "title": "Detach Cluster",
      "confirmation": "Are you sure you want to detach the following cluster?",
      "context": "Context",
      "warning": "Warning: This action will remove the cluster from management. It will no longer be visible or controlled from this interface.",
      "detaching": "Detaching...",
      "detach": "Detach Cluster"
    }
  },
  "webSocket": {
    "errors": {
      "notConnected": "WebSocket is not connected",
      "closingError": "Error closing WebSocket:",
      "expectedStringData": "Expected string data for JSON parsing",
      "processingFailed": "Failed to process WebSocket message",
      "connectionError": "WebSocket error"
    }
  },
  "wdsQueries": {
    "errors": {
      "fetchWorkloads": "Failed to fetch workloads",
      "errorFetchingWorkloads": "Error fetching workloads:",
      "fetchWorkloadDetails": "Failed to fetch workload details",
      "errorFetchingWorkloadDetails": "Error fetching workload details:",
      "statusFetchFailed": "Status fetch failed:",
      "createWorkloadFailed": "Failed to create workload",
      "errorCreatingWorkload": "Error creating workload:",
      "uploadFileFailed": "Failed to upload file",
      "errorUploadingFile": "Error uploading file:",
      "updateWorkloadFailed": "Failed to update workload",
      "errorUpdatingWorkload": "Error updating workload:",
      "scaleWorkloadFailed": "Failed to scale workload",
      "errorScalingWorkload": "Error scaling workload:",
      "deleteWorkloadFailed": "Failed to delete workload",
      "errorDeletingWorkload": "Error deleting workload:",
      "fetchWorkloadLogsFailed": "Failed to fetch workload logs",
      "errorFetchingWorkloadLogs": "Error fetching workload logs:"
    },
    "success": {
      "workloadCreated": "Workload created successfully",
      "fileUploaded": "File uploaded successfully",
      "workloadUpdated": "Workload updated successfully",
      "workloadScaled": "Scaled workload to {{replicas}} replicas",
      "workloadDeleted": "Workload deleted successfully"
    },
    "defaults": {
      "deploymentKind": "deployment",
      "defaultNamespace": "default"
    }
  },
  "clusterQueries": {
    "status": {
      "available": "Available",
      "unavailable": "Unavailable"
    },
    "logging": {
      "clusterOnboardRequestPayload": "[DEBUG] Cluster onboard request payload:",
      "clusterOnboardResponse": "[DEBUG] Cluster onboard response:",
      "onboardSuccessful": "[DEBUG] Cluster onboard mutation successful, invalidating clusters query cache",
      "onboardError": "[DEBUG] Cluster onboard mutation error:",
      "mutationStart": "[DEBUG] ========== MUTATION START ==========",
      "context": "[DEBUG] Context:",
      "cluster": "[DEBUG] Cluster:",
      "originalLabels": "[DEBUG] Original Labels:",
      "deletedLabels": "[DEBUG] Deleted Labels:",
      "processingBulkUpdate": "[DEBUG] Processing bulk label update for {{count}} clusters",
      "addingDeletedLabels": "[DEBUG] Adding deleted labels as empty values:",
      "finalLabels": "[DEBUG] Final labels being sent to backend:",
      "apiPayload": "[DEBUG] API payload:",
      "apiResponse": "[DEBUG] API response:",
      "apiError": "[DEBUG] API error:",
      "labelsUpdated": "[DEBUG] Labels updated successfully, invalidating clusters query cache",
      "errorUpdatingLabels": "[DEBUG] Error updating cluster labels:",
      "detachingCluster": "[DEBUG] Detaching cluster:",
      "detachSuccessful": "[DEBUG] Cluster detach successful, invalidating clusters query cache",
      "detachError": "[DEBUG] Cluster detach mutation error:",
      "skippingDetailsFetch": "[DEBUG] Skipping details fetch for virtual bulk cluster"
    },
    "messages": {
      "applyLabelsToMultipleClusters": "Will apply labels to {{count}} clusters"
    },
    "defaults": {
      "virtualBulkOperationId": "virtual-bulk-operation"
    }
  },
  "bpQueries": {
    "logging": {
      "fetchingPolicyDetails": "Fetching complete details for binding policy: {{policyName}}",
      "receivedResponses": "Received responses from both API endpoints",
      "foundPolicyDetails": "Found policy details in main BP response:",
      "receivedStatusData": "Received status data:",
      "yamlFromResponse": "Using YAML directly from response root",
      "yamlFromMetadata": "Using YAML from metadata.annotations.yaml",
      "yamlAvailable": "Extracted YAML content for policy {{policyName}} is available ({{length}} chars)",
      "noYamlFound": "No YAML content found for policy {{policyName}}",
      "parsedYaml": "Parsed YAML:",
      "errorParsingYaml": "Error parsing YAML:",
      "usingStatus": "Using status \"{{status}}\" from status API endpoint",
      "finalPolicyObject": "Final policy object:",
      "extractedUniqueWorkloads": "Extracted {{count}} unique workloads total",
      "rawBindingPolicies": "Raw binding policies:"
    },
    "errors": {
      "policyNotFound": "Policy {{policyName}} not found in the main response",
      "errorParsingJson": "Error parsing JSON from raw fieldsv1:",
      "resourcesNull": "Resources is null for namespace {{namespace}}, resourceType {{resourceType}}",
      "resourcesNullClusterScoped": "Resources is null for cluster-scoped resourceType {{resourceType}}"
    }
  },
  "wecsTopology": {
    "title": "Remote-Cluster Treeview",
    "createWorkload": "Create Workload",
    "viewModes": {
      "tiles": "Tiles",
      "list": "List"
    },
    "note": "Note: Default, Kubernetes system, and OpenShift namespaces are filtered out from this view.",
    "emptyState": {
      "title": "No Workloads Found",
      "description": "Get started by creating your first workload"
    },
    "contextMenu": {
      "details": "Details",
      "edit": "Edit",
      "logs": "Logs",
      "execPods": "Exec Pods"
    },
    "fullscreen": {
      "toggle": "Toggle fullscreen view"
    },
    "timeAgo": {
      "today": "Today",
      "days": "{{count}} day",
      "days_plural": "{{count}} days"
    },
    "status": {
      "active": "Active",
      "inactive": "Inactive"
    },
    "zoomControls": {
      "groupByResource": "Group By Resource/Kind",
      "expandAll": "Expand all the child nodes of all parent nodes",
      "collapseAll": "Collapse all the child nodes of all parent nodes",
      "zoomIn": "Zoom In",
      "zoomOut": "Zoom Out"
    },
    "nodeLabel": {
      "labels": "Labels:",
      "noLabels": "No labels"
    }
  },
  "wecsDetailsPanel": {
    "common": {
      "update": "Update",
      "sync": "Sync",
      "delete": "Delete",
      "close": "Close",
      "unknown": "Unknown",
      "na": "N/A",
      "today": "Today",
      "daysAgo": "{{count}} days ago"
    },
    "buttons": {
      "clearTerminal": "Clear Terminal",
      "minimize": "Minimize",
      "maximize": "Maximize"
    },
    "tabs": {
      "summary": "SUMMARY",
      "edit": "EDIT",
      "logs": "LOGS",
      "execPods": "EXEC PODS"
    },
    "terminal": {
      "connecting": "Connecting to pod shell in container {{containerName}}...",
      "connected": "Connected to pod shell in container {{containerName}}",
      "connectionClosed": "Connection closed",
      "connectionNotActive": "Connection not active. Cannot send command.",
      "errorConnecting": "Error connecting to pod. Please try again."
    },
    "format": {
      "yaml": "YAML",
      "json": "JSON"
    },
    "table": {
      "kind": "KIND",
      "name": "NAME",
      "namespace": "NAMESPACE",
      "createdAt": "CREATED AT",
      "context": "CONTEXT",
      "labels": "LABELS"
    },
    "containers": {
      "selectContainer": "Select container",
      "noContainersFound": "No containers found"
    },
    "errors": {
      "failedLoadClusterDetails": "Failed to load cluster details.",
      "failedLoadDetails": "Failed to load {{type}} details.",
      "apiNotImplemented": "API not implemented for updating pod \"{{resourceName}}\"",
      "failedFetchContainers": "Failed to fetch container list"
    },
    "cluster": {
      "active": "Active"
    },
    "noManifest": "No manifest available"
  },
  "treeView": {
    "title": "Manage Workloads",
    "createWorkload": "Create Workload",
    "note": "Note: Default, Kubernetes system, and OpenShift namespaces are filtered out from this view.",
    "filteringContext": "Filtering: Showing only resources from the {{context}} context.",
    "unknown": "Unknown",
    "viewModes": {
      "tiles": "Tiles",
      "list": "List"
    },
    "timeAgo": {
      "today": "Today",
      "days": "{{count}} day",
      "days_plural": "{{count}} days"
    },
    "emptyState": {
      "title": "No Workloads Found",
      "description": "Get started by creating your first workload"
    },
    "fullscreen": {
      "toggle": "Toggle fullscreen view"
    },
    "contextMenu": {
      "details": "Details",
      "delete": "Delete",
      "edit": "Edit",
      "logs": "Logs"
    },
    "deleteDialog": {
      "title": "Confirm Resource Deletion",
      "message": "Are you sure you want to delete \"{{name}}\"? This action cannot be undone.",
      "confirm": "Yes, Delete"
    }
  },
  "quickConnect": {
    "title": "One-Click Cluster Setup",
    "description": "Simplified, automated cluster onboarding with zero commands. Select your cluster and let the system handle the rest.",
    "selectCluster": "Select a Kubernetes Cluster",
    "searchingClusters": "Searching for available clusters...",
    "errorLoadingClusters": "Error Loading Clusters",
    "retry": "Retry",
    "chooseCluster": "Choose a cluster...",
    "noClusters": "No clusters available",
    "discoveredClusters": {
      "title": "Discovered Clusters",
      "description": "These are clusters discovered in your environment. Select one to continue."
    },
    "refreshClustersList": "Refresh clusters list",
    "howToConnect": "How to Connect Your Cluster",
    "steps": {
      "step1": {
        "title": "Choose Your Cluster",
        "description": "Select a cluster from the dropdown above"
      },
      "step2": {
        "title": "One-Click Onboarding",
        "description": "Click \"Onboard Cluster\" button to start the automated process"
      },
      "step3": {
        "title": "Instant Connection",
        "description": "Your cluster will be automatically onboarded without manual commands"
      }
    },
    "whyUseAutomated": "Why Use Automated Onboarding?",
    "approaches": {
      "automated": {
        "title": "Automated Approach (New)",
        "features": [
          "One-click setup process",
          "No manual command execution",
          "Streamlined experience",
          "Reduced chance of errors"
        ]
      },
      "manual": {
        "title": "Manual Approach (Legacy)",
        "features": [
          "Copy and run commands manually",
          "Multiple CLI steps required",
          "More complex process",
          "Requires command line knowledge"
        ]
      }
    },
    "buttons": {
      "onboarding": "Onboarding...",
      "onboard": "Onboard Cluster",
      "back": "Back",
      "close": "Close",
      "openDashboard": "Open Cluster Dashboard",
      "goToDashboard": "Go to Dashboard"
    },
    "success": {
      "title": "Cluster Onboarded Successfully",
      "message": "Cluster {{clusterName}} has been successfully onboarded to the platform.",
      "detailMessage": "Your cluster {{clusterName}} has been successfully onboarded. Here's what you can do next:",
      "nextSteps": {
        "viewManage": {
          "title": "View & Manage",
          "description": "Access your cluster through the dashboard to view resources and status"
        },
        "deployApps": {
          "title": "Deploy Applications",
          "description": "Deploy containerized applications and services to your cluster"
        },
        "configureSettings": {
          "title": "Configure Settings",
          "description": "Customize and configure your cluster settings and policies"
        }
      }
    }
  },
  "bindingPolicy": {
    "editPolicy": "Edit Policy",
    "saveAndCreatePolicy": "Save & Create Policy",
    "title": "Manage Binding Policies",
    "description": "Create and manage binding policies for workload distribution",
    "createBindingPolicy": "Create Binding Policy",
    "noBindingPolicies": "No Binding Policies Found",
    "noBindingPoliciesDescription": "No binding policies available",
    "noBindingPoliciesWithFilter": "No binding policies match your {{status}} filter criteria",
    "notifications": {
      "fetchError": "Failed to fetch binding policies",
      "createSuccess": "Binding policy created successfully",
      "createError": "Failed to create binding policy",
      "deleteSuccess": "Binding policy \"{{name}}\" deleted successfully",
      "deleteError": "Failed to delete binding policy",
      "deleteManySuccess": "{{count}} binding {{count, plural, one {policy} other {policies}}} deleted successfully",
      "deleteManyError": "Failed to delete binding policies",
      "deploySuccess": "Deployment completed successfully",
      "deployError": "Deployment failed",
      "yamlGenerateError": "Failed to generate binding policy YAML",
      "quickConnectError": "Failed to create binding policy"
    },
    "tabs": {
      "selectItems": "Select Items",
      "yaml": "YAML",
      "uploadFile": "Upload File"
    },
    "upload": {
      "dropHere": "Drop YAML File Here",
      "chooseOrUpload": "Choose or Upload a YAML File",
      "or": "- or -",
      "selectFile": "Select YAML File",
      "acceptedFormats": "Accepted formats: .yaml, .yml",
      "chooseDifferentFile": "Choose Different File",
      "filePreview": "File Preview:"
    },
    "previewGeneratedYaml": "Preview Generated YAML",
    "deployBindingPolicies": "Deploy Binding Policies",
    "deployBindingPolicy": "Deploy Binding Policy",
    "creating": "Creating...",
    "loadingResources": "Loading Resources...",
    "deploying": "Deploying...",
    "table": {
      "name": "Binding Policy Name",
      "clusters": "Clusters",
      "workload": "Workload",
      "creationDate": "Creation Date",
      "status": "Status",
      "actions": "Actions",
      "noClusters": "No target clusters defined",
      "noWorkloads": "No workloads defined"
    },
    "yamlGeneration": {
      "resourceRequired": "At least one resource type must be specified",
      "resourceRequiredYaml": "At least one resource type must be specified for YAML generation"
    },
    "quickConnect": {
      "unknownWorkload": "unknown",
      "unknownLocationGroup": "unknown"
    },
    "loading": "Loading...",
    "unknown": "Unknown",
    "visualization": {
      "title": "Binding Policy Network",
      "policies": "{{count}} Policies",
      "targetCluster": "Target Cluster",
      "clusters": "{{count}} Clusters",
      "workloads": "{{count}} Workloads",
      "showWorkloads": "Show Workloads",
      "highlightActive": "Highlight Active",
      "refresh": "Refresh visualization",
      "fitView": "Fit View",
      "search": "Search nodes... (⌘+K)",
      "legend": "Legend",
      "policyPreview": "Policy Preview",
      "policyDistribution": "Policy Distribution",
      "previewMode": "Preview Mode",
      "workloadSource": "Workload Source",
      "matchingWorkloads": "{{count}} matching workload{{count, plural, one {} other {s}}}",
      "matchRateShort": "{{matchRate}}% Match",
      "targetClusters": "Target Clusters ({{count}})",
      "moreClusters": "+{{count}} more",
      "policyInsights": "Policy Insights",
      "status": "Status",
      "lastModified": "Last Modified",
      "notModified": "Not modified",
      "matchRate": "Match Rate",
      "matchRateLong": "{{matchRate}}% of available clusters",
      "legendItems": {
        "activePolicy": "Active Policy",
        "cluster": "Cluster",
        "workload": "Workload",
        "activeConnection": "Active Connection",
        "inactiveConnection": "Inactive Connection"
      },
      "layout": {
        "title": "Layout",
        "horizontal": "Horizontal",
        "vertical": "Vertical",
        "radial": "Radial"
      },
      "empty": {
        "title": "No Visualization Data",
        "description": "There are no binding policies, clusters, or workloads to visualize. Create some resources to see them in this view."
      },
      "error": {
        "title": "Visualization Error",
        "description": "An error occurred while rendering the visualization."
      },
      "loading": "Loading visualization...",
      "searchResources": "Search Resources",
      "noNodesFound": "No nodes found matching \"{{searchTerm}}\""
    },
    "policyName": "Policy Name",
    "namespace": "Namespace",
    "propagationMode": "Propagation Mode",
    "updateStrategy": "Update Strategy",
    "resources": "Resources",
    "advanced": "Advanced Settings",
    "basic": "Basic Settings",
    "scheduling": "Scheduling Rules",
    "yaml": "YAML",
    "modes": {
      "downsyncOnly": "Downsync Only",
      "upsyncOnly": "Upsync Only",
      "bidirectionalSync": "Bidirectional Sync"
    },
    "strategies": {
      "serverSideApply": "Server Side Apply",
      "forceApply": "Force Apply",
      "rollingUpdate": "Rolling Update",
      "blueGreenDeployment": "Blue-Green Deployment"
    },
    "deploymentType": {
      "allClusters": "All Available Clusters",
      "selectedClusters": "Selected Clusters"
    },
    "confirm": {
      "title": "Confirm Binding Policy Deployment",
      "description": "You are about to deploy {{count}} binding policies. Please review them before proceeding.",
      "deploy": "Deploy Policies",
      "deploying": "Deploying...",
      "viewYaml": "View YAML"
    },
    "emptyState": {
      "noClusters": {
        "title": "No Ready Clusters",
        "description": "No clusters are currently available for binding. You need to have at least one cluster in \"Ready\" state before creating binding policies.",
        "button": "Manage Clusters"
      },
      "noWorkloads": {
        "title": "No Workloads Found",
        "description": "No workloads are available. Please ensure you have access to workloads.",
        "button": "Go to Workloads"
      },
      "noResources": {
        "title": "No Clusters or Workloads Found",
        "description": "You need both clusters and workloads to create binding policies.",
        "button": "View Resources"
      },
      "noPolicies": {
        "title": "No Binding Policies Found",
        "description": "Get started by creating your first binding policy",
        "button": "Create Binding Policy"
      }
    },
    "loadingCanvas": "Loading canvas data...",
    "dragDrop": {
      "infoAlert": "This interface is using simulated responses to create binding policies. Select clusters and workloads from the lists to add them to the canvas, then click on a workload and then a cluster to create a binding policy connection.",
      "helpDialog": {
        "title": "Create Binding Policies with Direct Connections",
        "intro": "Follow these steps to create binding policies:",
        "steps": {
          "selectClusters": "1. Select clusters from the left panel to include in the canvas",
          "selectWorkloads": "2. Select workloads from the right panel to include in the canvas",
          "createConnection": "3. Click on a workload first, then a cluster to create a direct connection",
          "fillDetails": "4. Fill in the policy details in the dialog that appears",
          "deploy": "5. Use the 'Deploy Binding Policies' button to simulate deployment"
        },
        "gotIt": "Got it",
        "helpDialog": {
          "title": "How to Create Binding Policies",
          "intro": "Follow these steps to create binding policies:",
          "steps": {
            "selectLabels": "1. Select labels to add to the canvas",
            "selectLabelsDesc": "Click on clusters from the left panel and workloads from the right panel to add them to the binding policy canvas",
            "deploy": "2. Deploy your policies",
            "deployDesc": "Click 'Deploy Binding Policies' to create and deploy binding policies that connect workloads to clusters based on the selected labels"
          },
          "tip": "Tip: The label-based approach allows you to create powerful binding policies that automatically apply to all resources matching the selected labels, both now and in the future.",
          "dontShowAgain": "Don't Show Again",
          "gotIt": "Got it",
          "tooltip": "View selection instructions"
        }
      }
    },
    "messages": {
      "noSelectedPolicies": "No policies selected for deletion",
      "invalidPolicyNames": "Error: Some selected policy names are invalid",
      "partialDeleteSuccess": "Deleted {{success}} policies, but failed to delete {{failures}} policies",
      "deleteError": "Error deleting binding policies: {{errorMessage}}",
      "updateSuccess": "Binding Policy \"{{name}}\" updated successfully",
      "updateError": "Error updating binding policy \"{{name}}\"",
      "simulatedAssignment": "Successfully assigned {{policy}} to {{targetType}} {{target}}",
      "policyCreatedSuccess": "Successfully created binding policy: {{name}}"
    },
    "editDialog": {
      "title": "Edit Binding Policy",
      "infoTitle": "Info",
      "info": "Edit your binding policy configuration. Changes will be applied after saving.",
      "name": "Binding Policy Name",
      "save": "Save Changes",
      "unsavedTitle": "Unsaved Changes",
      "unsavedWarning": "Warning",
      "unsavedInfo": "You have unsaved changes. Are you sure you want to close without saving?",
      "continueEditing": "Continue Editing",
      "discard": "Discard Changes"
    },
    "deleteDialog": {
      "title": "Delete Binding Policy",
      "confirm": "Are you sure you want to delete the binding policy \"{{name}}\"? This action cannot be undone."
    },
    "header": {
      "searchPlaceholder": "Search policies by name, label or status",
      "clearSearch": "Press Esc to clear search",
      "deleteSelected": "Delete Selected",
      "create": "Create Binding Policy",
      "activeFilters": "Active Filters:",
      "search": "Search",
      "status": "Status",
      "clearAll": "Clear All"
    },
    "statusFilter": {
      "all": "All Status",
      "active": "Active",
      "pending": "Pending",
      "inactive": "Inactive",
      "label": "Status Filter"
    },
    "availableItems": {
      "title": "Available Items",
      "subtitle": "Select and add policies, clusters, or workloads to the canvas by clicking on them.",
      "policy-list": "Policies",
      "cluster-list": "Clusters",
      "workload-list": "Workloads",
      "clickToAdd": "Click an item to add it to the canvas",
      "none": "No {{title}} available"
    },
    "canvas": {
      "policiesOnCanvas": "Policies on Canvas:",
      "clusters": "{{count}} Clusters",
      "workloads": "{{count}} Workloads",
      "status": "Status:",
      "namespace": "Namespace:",
      "namespaces": "Namespaces:"
    },
    "labels": {
      "title": "Labels:",
      "key": "Key",
      "value": "Value",
      "add": "Add"
    },
    "creatingConnection": "Creating connection:",
    "previewDialog": {
      "title": "Policy Preview & Insights",
      "visualizationTab": "Visualization",
      "detailsTab": "Details",
      "matchingDetails": "Matching Details",
      "matchedClusters": "Matched Clusters ({{count}})",
      "clusterStatus": "{{name}} - {{status}}",
      "labels": "Labels: {{labels}}",
      "matchedWorkloads": "Matched Workloads ({{count}})",
      "workloadNamespace": "{{name}} ({{namespace}})"
    },
    "policyNameDialog": {
      "title": "Name Your Binding Policy",
      "policyName": "Policy Name",
      "generateNew": "Generate new name",
      "placeholder": "Enter binding policy name...",
      "invalid": "Name must be lowercase alphanumeric with hyphens, max 253 characters",
      "helper": "Use lowercase letters, numbers, and hyphens only",
      "namingTipsTitle": "💡 Naming Tips:",
      "namingTips": "Use descriptive names like \"frontend-to-production\" or \"database-sync-policy\" for better organization.",
      "creating": "Creating...",
      "createPolicy": "Create Policy"
    },
    "configureDialog": {
      "title": "Configure Binding Policy",
      "creatingFor": "Creating Binding Policy for:",
      "creatingForDesc": "This will create a binding policy that links the {{sourceType}} to the {{targetType}}.",
      "tabs": {
        "basic": "Basic",
        "advanced": "Advanced",
        "scheduling": "Scheduling",
        "yaml": "YAML"
      },
      "nameHelper": "Name of the binding policy",
      "namespaceHelper": "Namespace for the binding policy",
      "updateStrategyHelper": "Select how changes to resources should be applied to clusters. Add clusters and workloads by selecting them from the panels.",
      "addCustomLabels": "Add custom labels",
      "labelsTooltip": "Labels help identify and select resources",
      "tolerationsTitle": "Tolerations (Advanced)",
      "tolerationExpression": "Toleration Expression",
      "tolerationRequired": "Toleration is required",
      "schedulingRules": "Scheduling Rules",
      "schedulingTooltip": "Define conditions that must be met for a cluster to receive this workload",
      "resource": "Resource",
      "resource.cpu": "CPU Cores",
      "resource.memory": "Memory",
      "resource.storage": "Storage",
      "resource.pods": "Available Pods",
      "operator": "Operator",
      "activeRules": "Active Rules:",
      "noSchedulingRules": "No scheduling rules added. The policy will apply to all matching clusters regardless of their resources.",
      "yamlPreview": "YAML Preview",
      "yamlPreviewInfo": "This is a preview of the YAML that will be applied. You can make changes in the other tabs to update this preview."
    }
  },
  "workloads": {
    "label": {
      "title": "Workload Label *",
      "prefix": "kubestellar.io/workload:",
      "helpTextError": "Label not found",
      "helpText": "Workload label is key:value pair. Key is constant and defaulted to 'kubestellar.io/workload', you can only change the value."
    },
    "github": {
      "repositoryUrl": "Repository URL *",
      "repositoryUrlPlaceholder": "e.g., https://github.com/username/repo",
      "repositoryUrlTip": "Use a valid GitHub repository URL",
      "path": "Path *",
      "pathPlaceholder": "e.g., /path/to/yaml",
      "pathTip": "Specify the path to your YAML files in the repository",
      "branch": "Branch (default: main) *",
      "branchPlaceholder": "e.g., master, dev-branch",
      "branchTip": "Specify the branch to deploy from",
      "credentials": "Credentials",
      "credentialsPlaceholder": "e.g., username-pat",
      "tab": {
        "importFromGitHub": "Import from GitHub",
        "selectRepositorySource": "Select a repository source to import your application",
        "repositorySource": "Repository Source",
        "selectRepository": "Select a Repository",
        "repositoryDetails": "Repository Details",
        "selectedRepository": "Selected Repository:"
      },
      "options": {
        "yourGitHub": {
          "title": "Your GitHub Repository",
          "description": "Import from your own GitHub repository"
        },
        "enterprise": {
          "title": "Enterprise Repository",
          "description": "Import from a GitHub Enterprise repository"
        },
        "public": {
          "title": "Public Repository",
          "description": "Import from any public GitHub repository"
        },
        "popular": {
          "title": "Popular Repositories",
          "description": "Choose from our curated list of examples"
        },
        "placeholder": {
          "yourGitHub": "Your GitHub Repository form would go here",
          "enterprise": "Enterprise Repository form would go here",
          "public": "Public Repository form would go here"
        }
      },
      "form": {
        "title": "Create from your GitHub Repository and deploy!",
        "repositoryUrl": "Repository URL *",
        "repositoryUrlPlaceholder": "e.g., https://github.com/username/repo",
        "repositoryUrlTip": "Use a valid GitHub repository URL",
        "path": "Path *",
        "pathPlaceholder": "e.g., /path/to/yaml",
        "pathTip": "Specify the path to your YAML files in the repository",
        "branch": "Branch (default: main) *",
        "branchPlaceholder": "e.g., master, dev-branch",
        "branchTip": "Specify the branch to deploy from",
        "credentials": "Credentials",
        "credentialsPlaceholder": "e.g., username-pat",
        "credentialsTip": "Select or add credentials for private repositories",
        "addCredentials": "Add Cred",
        "webhooks": "Webhooks",
        "webhooksTip": "Select or add a webhook for automated deployments",
        "addWebhook": "Add Webhook",
        "previousDeploymentsTitle": "List of Previous Deployments",
        "loadingPreviousDeployments": "Loading previous deployments...",
        "noPreviousDeployments": "No previous deployments available.",
        "confirmResourceDeletion": "Confirm Resource Deletion",
        "deleteConfirmation": "Are you sure you want to delete \"{{name}}\"? This action cannot be undone.",
        "yesDelete": "Yes, Delete",
        "apply": "Apply",
        "deploying": "Deploying..."
      }
    },
    "artifactHub": {
      "searchPackages": "Search Packages",
      "directDeploy": "Deploy Helm Chart from Artifact Hub",
      "listRepositories": "List Repositories",
      "form": {
        "packageId": "Package ID *",
        "packageIdTooltip": "Format: helm/repository-name/chart-name (e.g., helm/bitnami/nginx)",
        "packageIdPlaceholder": "helm/bitnami/nginx",
        "packageIdTip": "Specify the Helm chart package ID (e.g., helm/bitnami/nginx)",
        "version": "Version (default: latest)",
        "versionTooltip": "Chart version to deploy (e.g., 13.2.10). If not specified, latest will be used.",
        "versionPlaceholder": "13.2.10 (leave empty for latest)",
        "versionTip": "Specify the version to deploy (leave empty for latest)",
        "releaseName": "Release Name *",
        "releaseNameTooltip": "Name to identify your Helm release",
        "releaseNamePlaceholder": "my-nginx",
        "releaseNameTip": "Specify the name of the Helm release",
        "namespace": "Namespace",
        "namespaceTooltip": "Kubernetes namespace to deploy to",
        "namespacePlaceholder": "default",
        "namespaceTip": "Specify the namespace to deploy to (defaults to 'default')",
        "customValues": "Custom Values",
        "customValuesTooltip": "Format: key=value,key2=value2 (e.g., service.type=LoadBalancer,service.port=80)",
        "customValuesPlaceholder": "service.type=LoadBalancer,service.port=80",
        "customValuesTip": "Custom configuration values for your Helm chart (key=value format)"
      },
      "validation": {
        "selectPackage": "Please select a package first",
        "enterWorkloadLabel": "Please enter a workload label",
        "enterPackageId": "Please enter a package ID.",
        "enterReleaseName": "Please enter a release name."
      },
      "buttons": {
        "close": "Close",
        "apply": "Apply"
      },
      "searchPackagesForm": {
        "searchHint": "Start typing to search for Helm packages on Artifact Hub",
        "errorMessage": {
          "enterSearchTerm": "Please enter a search term",
          "noPackagesFound": "No packages found for '{{query}}'",
          "searchFailed": "Search failed: {{message}}"
        },
        "serviceConfig": {
          "title": "Service Configuration",
          "serviceType": "Service Type",
          "servicePort": "Service Port"
        },
        "packageDetails": {
          "stars": "Stars",
          "repository": "Repository:",
          "verified": "Verified",
          "namespace": "Namespace"
        }
      },
      "repositoriesList": {
        "tip": "Repositories are sources for Helm charts, click on a card to see more details",
        "loading": "Loading repositories...",
        "noRepositories": "No repositories available",
        "official": "Official",
        "helm": "Helm",
        "other": "Other",
        "organization": "Organization:",
        "user": "User:",
        "url": "URL:"
      }
    },
    "yaml": {
      "createNamespaceAutomatically": "Create Namespace Automatically",
      "editor": "YAML Editor"
    },
    "helm": {
      "createOwn": "Create your own Helm chart",
      "popularCharts": "Deploy from popular Helm charts",
      "form": {
        "repositoryName": "Repository Name *",
        "repositoryNameTip": "Specify the name of the Helm repository",
        "repositoryNamePlaceholder": "e.g., my-helm-repo",
        "repositoryUrl": "Repository URL *",
        "repositoryUrlTip": "Use a valid Helm repository URL",
        "repositoryUrlPlaceholder": "e.g., https://charts.helm.sh/stable",
        "chartName": "Chart Name *",
        "chartNameTip": "Specify the name of the Helm chart to deploy",
        "chartNamePlaceholder": "e.g., nginx",
        "releaseName": "Release Name *",
        "releaseNameTip": "Specify the release name for this Helm deployment",
        "releaseNamePlaceholder": "e.g., my-release",
        "version": "Version (default: latest)",
        "versionTip": "Specify the chart version to deploy",
        "versionPlaceholder": "e.g., 1.2.3",
        "namespace": "Namespace *",
        "namespaceTip": "Specify the namespace for the Helm chart",
        "namespacePlaceholder": "e.g., default, my-namespace",
        "searchChartLabel": "Search Helm Chart"
      },
      "userCharts": {
        "loading": "Loading user charts...",
        "noCharts": "No user-created charts available.",
        "delete": "Delete",
        "confirmDeletion": "Confirm Resource Deletion",
        "deleteConfirmation": "Are you sure you want to delete \"{{chartId}}\"? This action cannot be undone.",
        "deleteSuccess": "Chart {{chartId}} deleted successfully!",
        "deleteError": "Chart {{chartId}} not deleted!"
      },
      "buttons": {
        "cancel": "Cancel",
        "deploying": "Deploying...",
        "apply": "Apply"
      },
      "messages": {
        "selectChart": "Please select a Helm chart to deploy.",
        "deploySuccess": "Selected {{chartName}} Helm chart deployed successfully!",
        "deployFailureReuse": "Deployment failed: failed to install chart: cannot re-use a name that is still in use!",
        "deployFailure": "Failed to deploy popular Helm chart!"
      }
    },
    "list": {
      "title": "Workloads",
      "create": "Create Workload",
      "filter": "Filter Workloads",
      "noWorkloads": "No workloads found",
      "createFirst": "Create your first workload to get started"
    },
    "tabs": {
      "yaml": "YAML",
      "helm": "Helm",
      "github": "GitHub",
      "artifactHub": "Artifact Hub"
    },
    "createOptions": {
      "title": "Create Workload",
      "subtitle": "Create Workloads",
      "yaml": {
        "createNamespaceAutomatically": "Create Namespace Automatically",
        "deploy": "Deploy",
        "cancel": "Cancel"
      },
      "file": {
        "title": "From File",
        "dragDrop": "Drag & Drop your YAML or JSON file here",
        "browse": "Browse",
        "selectFile": "Select YAML or JSON file",
        "fileSelected": "File selected",
        "fileSize": "File size",
        "deploy": "Deploy",
        "cancel": "Cancel",
        "noFileSelected": "No file selected.",
        "invalidFile": "Please upload a valid YAML or JSON file."
      },
      "github": {
        "title": "GitHub",
        "workloadLabel": "Workload Label",
        "workloadLabelPlaceholder": "Enter value for label 'kubestellar.io/workload'",
        "repositoryUrl": "Repository URL",
        "repositoryUrlPlaceholder": "e.g., https://github.com/username/repo",
        "path": "Path",
        "pathPlaceholder": "e.g., /path/to/yaml",
        "branch": "Branch (default: main)",
        "branchPlaceholder": "e.g., master, dev-branch",
        "credentials": "Credentials",
        "webhook": "Webhook",
        "addCredentials": "Add Credentials",
        "addWebhook": "Add Webhook",
        "deploy": "Deploy",
        "cancel": "Cancel"
      },
      "helm": {
        "title": "Helm",
        "repoName": "Repository Name",
        "repoNamePlaceholder": "e.g., bitnami",
        "repoUrl": "Repository URL",
        "repoUrlPlaceholder": "e.g., https://charts.bitnami.com/bitnami",
        "chartName": "Chart Name",
        "chartNamePlaceholder": "e.g., nginx",
        "releaseName": "Release Name",
        "releaseNamePlaceholder": "e.g., my-release",
        "version": "Version (leave empty for latest)",
        "versionPlaceholder": "e.g., 1.0.0",
        "namespace": "Namespace",
        "namespacePlaceholder": "e.g., default",
        "workloadLabel": "Workload Label",
        "workloadLabelPlaceholder": "Enter value for label 'kubestellar.io/workload'",
        "deploy": "Deploy",
        "cancel": "Cancel"
      },
      "artifactHub": {
        "title": "Artifact Hub",
        "searchPlaceholder": "Search for Helm charts...",
        "selectPackage": "Please select a package.",
        "enterReleaseName": "Please enter a release name."
      },
      "credentials": {
        "title": "Add Credentials",
        "username": "GitHub Username",
        "usernamePlaceholder": "Enter your GitHub username",
        "token": "Personal Access Token",
        "tokenPlaceholder": "Enter your GitHub personal access token",
        "add": "Add",
        "cancel": "Cancel",
        "fillBoth": "Please fill in both GitHub Username and Personal Access Token."
      },
      "webhook": {
        "title": "Add Webhook",
        "url": "Webhook URL",
        "urlPlaceholder": "Enter webhook URL",
        "token": "Personal Access Token",
        "tokenPlaceholder": "Enter personal access token for webhook",
        "add": "Add",
        "cancel": "Cancel",
        "fillBoth": "Please fill in both Webhook URL and Personal Access Token."
      },
      "cancelConfirmation": {
        "title": "Discard Changes?",
        "message": "You have unsaved changes. Are you sure you want to cancel?",
        "confirm": "Yes, Discard",
        "cancel": "No, Keep Editing"
      },
      "notifications": {
        "workloadDeploySuccess": "Workload Deploy successful!",
        "deploymentSuccess": "Deployment successful!",
        "helmDeploySuccess": "Helm chart deployed successfully!",
        "artifactHubDeploySuccess": "Artifact Hub deployment successful!",
        "credentialAddedSuccess": "Credential added successfully!",
        "webhookAddedSuccess": "Webhook added successfully!",
        "deploymentConflict": "Conflict error: Deployment already in progress!",
        "workloadAlreadyExists": "Failed to create {{kind}} {{name}} in namespace {{namespace}}, workload is already exists or Namespace {{namespace}} not Found",
        "unknownWorkloadExists": "Failed to create Unknown {{name}} workload is already exists",
        "helmDeployFailed": "Deployment failed: failed to install chart: cannot re-use a name that is still in use!",
        "gitRepoError": "Failed to clone repository, fill correct url and path !",
        "enterWorkloadLabel": "Please enter Workload Label.",
        "invalidWorkloadLabel": "You can only enter value, key is constant and defauled to 'kubestellar.io/workload'.",
        "enterGitRepo": "Please enter Git repository.",
        "enterPath": "Please enter Path.",
        "enterRepoName": "Please enter a repository name.",
        "enterRepoUrl": "Please enter a repository URL.",
        "enterChartName": "Please enter a chart name.",
        "enterReleaseName": "Please enter a release name.",
        "enterNamespace": "Please enter a namespace.",
        "enterYamlJson": "Please enter YAML or JSON content.",
        "needMetadataName": "At least one document must have 'metadata.name'"
      }
    }
  },
  "visualization": {
    "policyDistribution": "{{count}} Connections",
    "clusters": {
      "edge": "Edge Cluster",
      "aiInference": "AI Inferencing Cluster",
      "aiTraining": "AI Training Cluster",
      "service": "Service Cluster",
      "compute": "Compute Cluster",
      "descriptions": {
        "edge": "Edge computing resources for low-latency processing",
        "aiInference": "Real-time AI model inference and prediction services",
        "aiTraining": "High-performance compute for AI model training",
        "service": "Core microservices and API endpoints",
        "compute": "General-purpose compute resources"
      }
    },
    "title": "Visualization",
    "controls": "View Controls",
    "zoom": "Zoom",
    "searchResources": "Search Resources"
  },
  "namespaces": {
    "default": "default",
    "create": "Create Namespace",
    "select": "Select Namespace"
  },
  "errors": {
    "policyNameRequired": "Policy name is required",
    "policyNotFound": "Policy {{name}} not found",
    "parseError": "Unable to parse binding policies response",
    "unexpectedFormat": "Unexpected API response format",
    "error": "Error",
    "required": "This field is required",
    "invalidFormat": "Invalid format",
    "connectionFailed": "Connection failed",
    "forbidden": "You don't have permission to access this resource",
    "serverError": "Server error occurred",
    "notFound": "Resource not found",
    "timeout": "Request timed out",
    "unknown": "An unknown error occurred",
    "contextNameRequired": "Context name is required",
    "versionRequired": "KubeStellar version is required",
    "operationTimeout": "Operation timed out. The process might still be running in the background.",
    "failedToCreateContext": "Failed to create context",
    "creatingContext": "Error creating context:",
    "websocketConnectionFailed": "Could not connect to the server. Please check your network connection and try again.",
    "websocketClosedUnexpectedly": "WebSocket connection closed unexpectedly",
    "fetchingContexts": "Error fetching contexts:"
  },
  "contexts": {
    "filterByContext": "Filter by context",
    "allContexts": "All Contexts",
    "showingAllContexts": "Showing resources from all contexts",
    "filteringByContext": "Filtering to show only {{context}} context",
    "createdSuccessfully": "Context created successfully!",
    "websocketClosed": "WebSocket connection closed:",
    "contextCreatedSuccess": "Context \"{{contextName}}\" created successfully!",
    "createNewContext": "Create New Context",
    "contextName": "Context Name",
    "kubestellarVersion": "KubeStellar Version",
    "creating": "Creating...",
    "createContext": "Create Context"
  },
  "policyDragDropStore": {
    "labelsAssigned": "Labels automatically assigned to {{itemType}} {{itemId}}",
    "policyAssigned": "Successfully assigned {{policyName}} to {{targetType}} {{targetName}}",
    "clusterAlreadyAssigned": "Cluster {{targetName}} is already assigned to policy {{policyName}}",
    "workloadAlreadyAssigned": "Workload {{targetName}} is already assigned to policy {{policyName}}"
  },
  "auth": {
    "login": {
      "success": "Login successful",
      "error": "Login error:",
      "successWithUser": "Login successful for user: {{username}}. Redirecting to {{path}}",
      "invalidCredentials": "Invalid credentials",
      "authFailed": "Authentication failed. Please check your credentials.",
      "noToken": "No token received from server"
    }
  },
  "kubestellarData": {
    "logging": {
      "clustersApiResponse": "Clusters API Response:",
      "processedClusters": "Processed clusters:",
      "errorFetchingClusters": "Error fetching clusters:",
      "processedWorkloads": "Processed workloads:",
      "errorFetchingWorkloads": "Error fetching workloads:",
      "errorFetchingPolicies": "Error fetching policies:",
      "assigningPolicy": "Assigning policy {{policyName}} to {{targetType}} {{targetName}}"
    },
    "errors": {
      "failedFetchClusters": "Failed to fetch clusters",
      "failedFetchWorkloads": "Failed to fetch workloads",
      "failedFetchPolicies": "Failed to fetch policies",
      "errorAssigningPolicy": "Error assigning policy:",
      "failedToAssign": "Failed to assign {{policyName}} to {{targetType}} {{targetName}}"
    },
    "success": {
      "successfullyAssigned": "Successfully assigned {{policyName}} to {{targetType}} {{targetName}}"
    },
    "defaults": {
      "unknown": "Unknown",
      "ready": "Ready",
      "deployment": "Deployment",
      "defaultNamespace": "default",
      "active": "Active",
      "alwaysMatch": "AlwaysMatch"
    }
  },
  "profileSection": {
    "logoutMessage": "You have been successfully logged out.",
    "account": "Account",
    "admin": "Admin",
    "helpSupport": "Help & Support",
    "signOut": "Sign Out"
  },
  "onboardingLogs": {
    "onboarding": "Onboarding",
    "complete": "Complete",
    "connecting": "Connecting to log stream...",
    "errors": {
      "websocketFailed": "WebSocket connection failed. Please try again.",
      "connectionFailed": "Failed to connect to log stream. Please try again."
    },
    "status": {
      "processing": "Processing",
      "verifying": "Verifying",
      "available": "Available",
      "completed": "Completed",
      "error": "Error"
    }
  },
  "newAppDialog": {
    "title": "Create New App",
    "githubUrl": "GitHub URL",
    "path": "Path",
    "deploy": "Deploy"
  },
  "navbar": {
    "generateLog": "Generate Log",
    "toggleTheme": "Toggle theme",
    "brandName": "KubestellarUI",
    "its": "ITS",
    "wds": "WDS",
    "logFilename": "kubestellarui.log",
    "generateLogError": "Failed to generate log. Please try again."
  },
  "manualImportTab": {
    "loadingClusters": "Loading available clusters...",
    "errorLoadingClusters": "Error loading clusters",
    "title": "Manual Cluster Setup",
    "recommended": "Recommended",
    "description": "This is the simplest way to connect your Kubernetes cluster. Select a cluster and click the Onboard Cluster button to directly connect it to your platform without any manual commands.",
    "selectCluster": "Select a cluster to connect",
    "chooseCluster": "Choose a cluster...",
    "noClusters": "No clusters available",
    "discoveredClusters": "These are clusters discovered in your environment. Select one to continue.",
    "refreshClustersList": "Refresh clusters list",
    "howToConnect": "How to connect your cluster",
    "steps": {
      "selectCluster": "Select a cluster from the dropdown above",
      "clickOnboard": "Click \"Onboard Cluster\" button to directly connect your cluster",
      "autoOnboard": "Your cluster will be automatically onboarded without manual commands"
    },
    "connectionError": "Connection Error",
    "installationGuide": "Installation Guide:",
    "installCommand": "To install clusteradm, run:",
    "commandCopied": "Installation command copied!",
    "onboarding": "Onboarding...",
    "onboardCluster": "Onboard Cluster",
    "clusterAddedSuccess": "Cluster has been added to the platform",
    "clusterOnboardedSuccess": "Your cluster {{clusterName}} has been successfully onboarded. You can now:",
    "nextSteps": {
      "viewManage": "View and manage the cluster in the dashboard",
      "deployApps": "Deploy applications and services to the cluster",
      "configureSettings": "Configure and manage the cluster settings"
    },
    "viewDashboard": "View Cluster in Dashboard",
    "goToDashboard": "Go to Dashboard"
  },
  "logModal": {
    "connectedToStream": "Connected to log stream...",
    "connectionClosed": "Complete Logs. Connection closed.",
    "retryConnection": "Connection closed. Please retry.",
    "logs": "Logs",
    "loadingLogs": "Loading logs..."
  },
  "loadingFallback": {
    "loadingContent": "Loading content..."
  },
  "listView": {
    "connecting": "Connecting to server...",
    "receivingWorkloads": "Receiving workloads...",
    "receivedWorkloadsSoFar": "Received {{count}} workloads so far...",
    "allWorkloadsReceived": "All {{count}} workloads received",
    "connectionLost": "Connection lost. Showing {{count}} received workloads.",
    "connectionError": "Connection to server lost or failed. Trying fallback method...",
    "fetchingFallback": "Fetching resources (fallback method)...",
    "invalidResponseFormat": "Invalid response format from server",
    "unknownError": "An unknown error occurred while fetching resources.",
    "errorLoading": "Error Loading Resources",
    "downloadLogs": "Download logs",
    "namespace": "Namespace",
    "created": "Created",
    "filteredByContext": "Filtered by context: {{context}}",
    "showingResourceCount": "Showing {{showing}} of {{total}} total resources",
    "resourceStats": "{{raw}} raw resources detected, {{processed}} processed",
    "pagination": {
      "prev": "Prev",
      "next": "Next",
      "showing": "Showing {{from}} to {{to}} of {{total}} entries",
      "filtered": " (filtered by {{context}} context)"
    },
    "troubleshooting": {
      "title": "Try these troubleshooting steps:",
      "step1": "1. Check that the backend server is running at http://localhost:4000",
      "step2": "2. Verify the server's CORS configuration allows requests from http://localhost:5173",
      "step3": "3. If the server uses wildcard (*) CORS, it can't accept requests with credentials",
      "step4": "4. Check the browser console for detailed error messages"
    },
    "noWorkloads": {
      "title": "No Workloads Found",
      "noResourcesForContext": "No resources found for the {{context}} context",
      "resourcesFilteredOut": "Resources are available but filtered out",
      "getStarted": "Get started by creating your first workload",
      "resourcesAvailable": "{{count}} total resources available, but none match the current filter"
    }
  },
  "kubeconfigImport": {
    "title": "Upload Kubeconfig File",
    "description": "Import your cluster by uploading a kubeconfig file",
    "dragAndDrop": "Drag and drop your kubeconfig file here",
    "or": "- or -",
    "browseFiles": "Browse Files",
    "importCluster": "Import Cluster"
  },
  "importClusters": {
    "title": "Import Cluster",
    "description": "Connect your Kubernetes cluster to the platform",
    "tabs": {
      "quickConnect": "Quick Connect",
      "kubeconfig": "Kubeconfig",
      "apiUrl": "API/URL"
    },
    "abortDialog": {
      "title": "Abort Onboarding Process",
      "warning": "Are you sure you want to abort onboarding? All progress will be lost.",
      "continue": "Continue Onboarding",
      "confirm": "Yes, Abort"
    },
    "fileUpload": {
      "selected": "File \"{{filename}}\" selected. Upload functionality to be implemented."
    },
    "icons": {
      "quickConnect": "quick connect",
      "kubeconfig": "kubeconfig",
      "apiUrl": "api url",
      "ariaLabel": "import"
    }
  },
  "groupPanel": {
    "close": "Close panel",
    "tableAriaLabel": "Group items table",
    "table": {
      "name": "Name",
      "groupKind": "Group/Kind",
      "syncOrder": "Sync Order",
      "namespace": "Namespace",
      "createdAt": "Created At"
    },
    "notAvailable": "N/A"
  },
  "downloadLogsModal": {
    "title": "Download Logs",
    "fileSize": "File size",
    "download": "Download"
  },
  "footer": {
    "commit": "Commit",
    "viewCommit": "View commit details on GitHub"
  },
  "downloadLogsButton": {
    "title": "Download logs",
    "placeholder": {
      "header": "Logs for pod {{podName}} in namespace {{namespace}} on cluster {{cluster}}",
      "generated": "Generated at: {{date}}",
      "noContent": "Log content not available directly. Please use the streaming logs feature."
    },
    "toast": {
      "success": "Downloaded logs for {{podName}}",
      "error": "Failed to download logs"
    }
  },
  "detachmentLogsDialog": {
    "title": "Detaching Cluster: {{clusterName}}",
    "logs": "Detachment Logs",
    "connected": "Connected",
    "disconnected": "Disconnected",
    "connecting": "Connecting to detachment service...",
    "completedSuccessfully": "Cluster detachment completed successfully.",
    "done": "Done"
  },
  "addWebhookDialog": {
    "copiedToClipboard": "Copied to clipboard!",
    "setupWebhook": "Setup Webhook",
    "localDevSmee": "Local Development Using Smee.io",
    "installSmee": "Install Smee Client (npm install -g smee-client).",
    "goToSmee": "Go to Smee.io and create a new channel.",
    "copySmeeUrl": "Copy the generated Smee.io URL.",
    "runSmeeClient": "Run Smee client to forward webhooks to your local Go backend:",
    "smeeCommand": "smee --url smee-url --target {{baseUrl}}/api/webhook",
    "smeeCommandCopy": "smee --url <smee-url> --target {{baseUrl}}/api/webhook",
    "configureWebhookSmee": "Configure the webhook in your external service using the Smee.io URL.",
    "startGoBackend": "Start your Go backend and ensure it listens at /api/webhook.",
    "testWebhook": "Test the webhook.",
    "vmIp4000": "Webhook on a Virtual Machine (VM) Using IP:4000",
    "ensureGoBackend4000": "Ensure your Go backend is running on port 4000 and handling /api/webhook.",
    "openPort4000": "Open port 4000 in your firewall/security group (UFW, AWS, GCP, or Azure).",
    "findPublicIp": "Find your public IP (curl ifconfig.me) and add.",
    "configureWebhookVm": "Configure the webhook in your external service using:",
    "vmWebhookUrl": "http://your-public-ip:4000/api/webhook",
    "vmWebhookUrlCopy": "http://<your-public-ip>:4000/api/webhook",
    "testWebhookOtherMachine": "Test the webhook from another machine.",
    "keepGoServerRunning": "Keep your Go server running in the background (nohup or systemd)."
  },
  "cancelConfirmationDialog": {
    "title": "Cancel Workload Creation",
    "titlePolicy": "Cancel Policy Creation",
    "warning": "Warning",
    "message": "Are you sure you want to cancel? All changes will be lost.",
    "continueEditing": "Continue Editing",
    "yesCancel": "Yes, Cancel"
  },
  "addCredentialsDialog": {
    "title": "Add Credentials",
    "usernameLabel": "Github Username *",
    "usernamePlaceholder": "e.g., onkar717",
    "usernameTip": "Enter your GitHub username",
    "tokenLabel": "Personal Access Token (PAT) *",
    "tokenPlaceholder": "e.g., ghp_xxxxxxxxxxxxxxxxxxxxxxxxxxxxxx",
    "tokenTip": "Enter your GitHub Personal Access Token"
  },
  "githubTab": {
    "repositoryUrlLabel": "Repository URL *",
    "repositoryUrlPlaceholder": "e.g., https://github.com/username/repo",
    "repositoryUrlTip": "Use a valid GitHub repository URL",
    "pathLabel": "Path *",
    "pathPlaceholder": "e.g., /path/to/yaml",
    "pathTip": "Specify the path to your YAML files in the repository",
    "branchLabel": "Branch (default: main) *",
    "branchPlaceholder": "e.g., master, dev-branch",
    "branchTip": "Specify the branch to deploy from",
    "credentialsLabel": "Credentials",
    "credentialsPlaceholder": "e.g., username-pat",
    "credentialsTip": "Select or add credentials for private repositories",
    "addCredentials": "Add Cred",
    "webhooksLabel": "Webhooks",
    "webhooksTip": "Select or add a webhook for automated deployments",
    "addWebhook": "Add Webhook",
    "previousDeploymentsTitle": "List of Previous Deployments",
    "loadingPreviousDeployments": "Loading previous deployments...",
    "noPreviousDeployments": "No previous deployments available.",
    "confirmResourceDeletion": "Confirm Resource Deletion",
    "deleteConfirmation": "Are you sure you want to delete \"{{name}}\"? This action cannot be undone.",
    "yesDelete": "Yes, Delete",
    "apply": "Apply",
    "deploying": "Deploying..."
  }
}<|MERGE_RESOLUTION|>--- conflicted
+++ resolved
@@ -235,11 +235,7 @@
     "noClustersMatchFilter": "No clusters match your filter selection",
     "noClustersAvailable": "No clusters available yet. Import your first cluster to get started.",
     "importYourFirst": "Import Your First Cluster",
-<<<<<<< HEAD
     "filterByLabel": "Filter by Label",
-=======
-    "filterbyLabel": "Filter by Label",
->>>>>>> 5ec31547
     "actions": {
       "viewDetails": "View Details",
       "editLabels": "Edit Labels",
@@ -316,13 +312,8 @@
       "local-path-storage"
     ],
     "labels": {
-<<<<<<< HEAD
-      "": "",
       "label": "Label",
       "editvalue":"Both key and value are required",
-=======
-      "label": "Label",
->>>>>>> 5ec31547
       "manage": "Manage Labels",
       "clearFilter": "Clear Filter",
       "searchLabelsPlaceholder": "Search labels...",
