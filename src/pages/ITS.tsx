--- conflicted
+++ resolved
@@ -1,8 +1,4 @@
-<<<<<<< HEAD
 import { useState, useEffect, useCallback } from 'react';
-=======
-import { useState, useEffect } from 'react';
->>>>>>> 128b9a12
 import { api } from '../lib/api';
 
 interface ManagedClusterInfo {
@@ -36,30 +32,9 @@
     }
   },[])
 
-<<<<<<< HEAD
   useEffect(() => {
     handleFetchCluster()
   }, [handleFetchCluster]);
-=======
-        if (Array.isArray(itsData)) {
-          console.log('Setting clusters state:', itsData);
-          setClusters(itsData);
-
-        } else {
-          console.error('Invalid data format received:', response.data);
-          setError('Invalid data format received from server');
-        }
-        setLoading(false);
-      })
-      .catch((error) => {
-        console.error('Error fetching ITS information:', error);
-        setError('Error fetching ITS information');
-        setLoading(false);
-      });
-    console.log('Loading state:', loading);
-    console.log('Clusters state:', clusters);
-  }, []);
->>>>>>> 128b9a12
 
   if (loading) return <p className="text-center p-4">Loading ITS information...</p>;
   if (error) return <p className="text-center p-4 text-error">{error}</p>;
