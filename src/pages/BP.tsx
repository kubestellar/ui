<<<<<<< HEAD
import { useEffect, useState } from "react";
import { Paper, Box } from "@mui/material";
=======
import { useEffect, useState, useContext, useCallback } from "react";
import { Paper, Box, Snackbar, Alert } from "@mui/material";
>>>>>>> fa6a9313
import BPHeader from "../components/BindingPolicy/Dialogs/BPHeader";
import BPTable from "../components/BindingPolicy/BPTable";
import BPPagination from "../components/BindingPolicy/BPPagination";
import PreviewDialog from "../components/BindingPolicy/PreviewDialog";
import DeleteDialog from "../components/BindingPolicy/Dialogs/DeleteDialog";
import EditBindingPolicyDialog from "../components/BindingPolicy/Dialogs/EditBindingPolicyDialog";
<<<<<<< HEAD
=======
import { ThemeContext } from "../context/ThemeContext";
>>>>>>> fa6a9313
import {
  BindingPolicyInfo,
  ManagedCluster,
  Workload,
} from "../types/bindingPolicy";
<<<<<<< HEAD
import useTheme from "../stores/themeStore";
=======
import { api } from "../lib/api";

// Define type for the raw binding policy from API
interface RawBindingPolicy {
  metadata: {
    name: string;
    creationTimestamp?: string;
    managedFields?: Array<{
      time?: string;
    }>;
    annotations?: {
      yaml?: string;
    };
  };
  spec: {
    clusterSelectors?: Array<unknown>;
    downsync?: Array<{
      apiGroup?: string;
    }>;
  };
}
>>>>>>> fa6a9313

const BP = () => {
  const [bindingPolicies, setBindingPolicies] = useState<BindingPolicyInfo[]>(
    []
  );
<<<<<<< HEAD
  const theme = useTheme((state) => state.theme)
=======
  const { theme } = useContext(ThemeContext);
>>>>>>> fa6a9313
  const [loading, setLoading] = useState<boolean>(true);
  const [searchQuery, setSearchQuery] = useState<string>("");
  const [selectedLabels] = useState<Record<string, string>>({});
  const [availableClusters, setAvailableClusters] = useState<ManagedCluster[]>(
    []
  );
  const [availableWorkloads, setAvailableWorkloads] = useState<Workload[]>([]);
  const [deleteDialogOpen, setDeleteDialogOpen] = useState(false);
  const [createDialogOpen, setCreateDialogOpen] = useState(false);
  const [previewDialogOpen, setPreviewDialogOpen] = useState(false);
  const [selectedPolicy, setSelectedPolicy] =
    useState<BindingPolicyInfo | null>(null);

  const [activeFilters, setActiveFilters] = useState<{
    status?: "Active" | "Inactive" | "Pending";
  }>({});

  const [editDialogOpen, setEditDialogOpen] = useState(false);
  const [currentPage, setCurrentPage] = useState(1);
  const itemsPerPage = 10;
  const [successMessage, setSuccessMessage] = useState<string>("");

  // Extract the fetch binding policies 
  const fetchBindingPolicies = useCallback(async () => {
    try {
      setLoading(true);
      const response = await api.get("/api/bp");
      const data = response.data;

      if (data.error) {
        throw new Error(data.error);
      }

      // Fetch status for each binding policy
      const policiesWithStatus = await Promise.all(
        data.bindingPolicies.map(async (policy: RawBindingPolicy) => {
          try {
            const statusResponse = await api.get(
              `/api/bp/status?name=${policy.metadata.name}`
            );

            // Use the data directly from the status response
            const statusData = statusResponse.data;

            return {
              name: policy.metadata.name,
              // Use clusters from the status API
              clusters: statusData.clusters?.length || 0,
              // Use the actual clusters from the API
              clusterList: statusData.clusters || [],
              // Use actual workloads from the API
              workloadList: statusData.workloads || [],
              // Create a workload display string
              workload:
                statusData.workloads?.length > 0
                  ? statusData.workloads[0]
                  : "No workload specified",
              creationDate: policy.metadata.creationTimestamp
                ? new Date(policy.metadata.creationTimestamp).toLocaleString()
                : "Unknown",
              lastModifiedDate: policy.metadata.managedFields?.[0]?.time
                ? new Date(
                    policy.metadata.managedFields[0].time
                  ).toLocaleString()
                : undefined,
              // Map status from API to component status with proper capitalization
              status:
                statusData.status === "active"
                  ? "Active"
                  : statusData.status === "pending"
                  ? "Pending"
                  : "Inactive",
              // Store the binding mode from the API
              bindingMode: statusData.bindingMode || "N/A",
              // Store the namespace from the API
              namespace: statusData.namespace || "default",
              // Store any conditions returned by the API
              conditions: statusData.conditions || null,
              yaml:
                policy.metadata.annotations?.yaml ||
                JSON.stringify(policy, null, 2),
            };
          } catch (error) {
            console.error(
              `Error fetching status for ${policy.metadata.name}:`,
              error
            );
            return {
              name: policy.metadata.name,
              clusters: policy.spec.clusterSelectors?.length || 0,
              clusterList: [],
              workloadList: [],
              workload:
                policy.spec.downsync?.[0]?.apiGroup || "No workload specified",
              creationDate: policy.metadata.creationTimestamp
                ? new Date(policy.metadata.creationTimestamp).toLocaleString()
                : "Unknown",
              lastModifiedDate: policy.metadata.managedFields?.[0]?.time
                ? new Date(
                    policy.metadata.managedFields[0].time
                  ).toLocaleString()
                : undefined,
              status: "Inactive", 
              bindingMode: "N/A",
              namespace: "default",
              conditions: null,
              yaml:
                policy.metadata.annotations?.yaml ||
                JSON.stringify(policy, null, 2),
            };
          }
        })
      );

      setBindingPolicies(policiesWithStatus);
    } catch (error) {
      console.error("Error fetching binding policies:", error);
    } finally {
      setLoading(false);
    }
  }, []);

  useEffect(() => {
    setAvailableClusters([]);
    setAvailableWorkloads([]);

    // Initial data fetch
    fetchBindingPolicies();
  }, [fetchBindingPolicies]);

  const getMatches = () => {
    const matchedClusters = availableClusters.filter((cluster) => {
      return Object.entries(selectedLabels).every(
        ([key, value]) => cluster.labels[key] === value
      );
    });

    const matchedWorkloads = availableWorkloads.filter((workload) => {
      return Object.entries(selectedLabels).every(
        ([key, value]) => workload.labels[key] === value
      );
    });

    return { matchedClusters, matchedWorkloads };
  };

  const handleDeletePolicy = async (policy: BindingPolicyInfo) => {
    setSelectedPolicy(policy);
    setDeleteDialogOpen(true);
  };

  const confirmDelete = async () => {
    if (selectedPolicy) {
      try {
        // Call the API to delete the policy
        await api.get(
          `/api/bp/delete?name=${selectedPolicy.name}&namespace=${selectedPolicy.namespace}`
        );

        // Update UI state after successful deletion
        await fetchBindingPolicies(); // Refresh the list after deletion
        setSuccessMessage(
          `Binding Policy "${selectedPolicy.name}" deleted successfully`
        );
      } catch (error) {
        console.error("Error deleting binding policy:", error);
        setSuccessMessage(
          `Error deleting binding policy "${selectedPolicy.name}"`
        );
      } finally {
        setDeleteDialogOpen(false);
        setSelectedPolicy(null);
      }
    }
  };

  const handleCreatePolicySubmit = async (
    policyData: Omit<BindingPolicyInfo, "creationDate" | "clusters" | "status">
  ) => {
    try {
      setCreateDialogOpen(false);

      // Set a success message
      setSuccessMessage(
        `Binding Policy "${policyData.name}" created successfully`
      );

      // Refresh the binding policies list
      await fetchBindingPolicies();
    } catch (error) {
      console.error("Error refreshing after policy creation:", error);
      setSuccessMessage(
        `Binding Policy "${policyData.name}" created, but there was an error refreshing the list`
      );
    }
  };

  const handleEditPolicy = (policy: BindingPolicyInfo) => {
    setSelectedPolicy(policy);
    setEditDialogOpen(true);
  };

  const handleSaveEdit = async (updatedPolicy: Partial<BindingPolicyInfo>) => {
    try {
    setBindingPolicies((policies) =>
        policies.map((p) =>
          p.name === updatedPolicy.name ? { ...p, ...updatedPolicy } : p
        )
      );
      setEditDialogOpen(false);
      setSelectedPolicy(null);
      setSuccessMessage(
        `Binding Policy "${updatedPolicy.name}" updated successfully`
      );
    } catch (error) {
      console.error("Error updating binding policy:", error);
      setSuccessMessage(
        `Error updating binding policy "${updatedPolicy.name}"`
      );
    }
  };

  const handlePreviewPolicy = (policy: BindingPolicyInfo) => {
    setSelectedPolicy(policy);
    setPreviewDialogOpen(true);
  };

  const getFilteredPolicies = () => {
    return bindingPolicies.filter((policy) => {
      const searchLower = searchQuery.toLowerCase();
      const matchesSearch =
        policy.name.toLowerCase().includes(searchLower) ||
        policy.workload.toLowerCase().includes(searchLower) ||
        policy.status.toLowerCase().includes(searchLower);

      const matchesStatus =
        !activeFilters.status || policy.status === activeFilters.status;

      return matchesSearch && matchesStatus;
    });
  };

  const filteredPolicies = getFilteredPolicies();
  const paginatedPolicies = filteredPolicies.slice(
    (currentPage - 1) * itemsPerPage,
    currentPage * itemsPerPage
  );

  if (loading) {
    return (
      <Box sx={{ textAlign: "center", color: "text.secondary", py: 3 }}>
        Loading KubeStellar Binding Policies...
      </Box>
    );
  }

  const { matchedClusters, matchedWorkloads } = getMatches();

  return (
    <>
      <Paper
        sx={{
          maxWidth: "100%",
          margin: "auto",
          p: 3,
          backgroundColor: theme === "dark" ? "#1F2937" : "#fff",
        }}
      >
        <BPHeader
          searchQuery={searchQuery}
          setSearchQuery={setSearchQuery}
          createDialogOpen={createDialogOpen}
          setCreateDialogOpen={setCreateDialogOpen}
          onCreatePolicy={handleCreatePolicySubmit}
          activeFilters={activeFilters}
          setActiveFilters={setActiveFilters}
        />

        <BPTable
          policies={paginatedPolicies}
          onPreviewMatches={(policy) => handlePreviewPolicy(policy)}
          onDeletePolicy={handleDeletePolicy}
          onEditPolicy={handleEditPolicy}
          activeFilters={activeFilters}
        />

        <BPPagination
          filteredCount={filteredPolicies.length}
          totalCount={bindingPolicies.length}
          itemsPerPage={itemsPerPage}
          currentPage={currentPage}
          onPageChange={setCurrentPage}
        />
        <PreviewDialog
          open={previewDialogOpen}
          onClose={() => setPreviewDialogOpen(false)}
          matchedClusters={matchedClusters}
          matchedWorkloads={matchedWorkloads}
          policy={selectedPolicy || undefined}
        />

        {selectedPolicy && (
          <EditBindingPolicyDialog
            open={editDialogOpen}
            onClose={() => setEditDialogOpen(false)}
            onSave={handleSaveEdit}
            policy={selectedPolicy}
          />
        )}

        <DeleteDialog
          open={deleteDialogOpen}
          onClose={() => setDeleteDialogOpen(false)}
          onConfirm={confirmDelete}
          policyName={selectedPolicy?.name}
        />
      </Paper>

      <Snackbar
        open={!!successMessage}
        autoHideDuration={6000}
        onClose={() => setSuccessMessage("")}
        anchorOrigin={{ vertical: "bottom", horizontal: "center" }}
      >
        <Alert
          onClose={() => setSuccessMessage("")}
          severity="success"
          sx={{ width: "100%" }}
        >
          {successMessage}
        </Alert>
      </Snackbar>
    </>
  );
};

export default BP;<|MERGE_RESOLUTION|>--- conflicted
+++ resolved
@@ -1,28 +1,19 @@
-<<<<<<< HEAD
-import { useEffect, useState } from "react";
+
 import { Paper, Box } from "@mui/material";
-=======
 import { useEffect, useState, useContext, useCallback } from "react";
 import { Paper, Box, Snackbar, Alert } from "@mui/material";
->>>>>>> fa6a9313
 import BPHeader from "../components/BindingPolicy/Dialogs/BPHeader";
 import BPTable from "../components/BindingPolicy/BPTable";
 import BPPagination from "../components/BindingPolicy/BPPagination";
 import PreviewDialog from "../components/BindingPolicy/PreviewDialog";
 import DeleteDialog from "../components/BindingPolicy/Dialogs/DeleteDialog";
 import EditBindingPolicyDialog from "../components/BindingPolicy/Dialogs/EditBindingPolicyDialog";
-<<<<<<< HEAD
-=======
-import { ThemeContext } from "../context/ThemeContext";
->>>>>>> fa6a9313
 import {
   BindingPolicyInfo,
   ManagedCluster,
   Workload,
 } from "../types/bindingPolicy";
-<<<<<<< HEAD
 import useTheme from "../stores/themeStore";
-=======
 import { api } from "../lib/api";
 
 // Define type for the raw binding policy from API
@@ -44,17 +35,12 @@
     }>;
   };
 }
->>>>>>> fa6a9313
 
 const BP = () => {
   const [bindingPolicies, setBindingPolicies] = useState<BindingPolicyInfo[]>(
     []
   );
-<<<<<<< HEAD
   const theme = useTheme((state) => state.theme)
-=======
-  const { theme } = useContext(ThemeContext);
->>>>>>> fa6a9313
   const [loading, setLoading] = useState<boolean>(true);
   const [searchQuery, setSearchQuery] = useState<string>("");
   const [selectedLabels] = useState<Record<string, string>>({});
