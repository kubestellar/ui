--- conflicted
+++ resolved
@@ -521,11 +521,7 @@
         // Notification handled by toast in the query hook
       } catch (error) {
         console.error('Error deleting binding policy:', error);
-<<<<<<< HEAD
-        toast.error(`Error deleting binding policy "${selectedPolicy.name}"`);
-=======
         // Error notification handled by toast in the query hook
->>>>>>> 73c00f22
       } finally {
         setDeleteDialogOpen(false);
         setSelectedPolicy(null);
