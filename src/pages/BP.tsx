--- conflicted
+++ resolved
@@ -50,7 +50,7 @@
 }
 
 interface FilterState {
-  status?: 'Active' | 'Inactive' | 'Pending';
+  status?: 'Active' | 'Inactive' | 'Pending' | '';
 }
 
 interface BindingPolicyConfig {
@@ -187,18 +187,12 @@
   const [previewDialogOpen, setPreviewDialogOpen] = useState<boolean>(false);
   const [selectedPolicy, setSelectedPolicy] = useState<BindingPolicyInfo | null>(null);
   const [selectedPolicies, setSelectedPolicies] = useState<string[]>([]);
-<<<<<<< HEAD
-  const [activeFilters, setActiveFilters] = useState<FilterState>({});
-  const [editDialogOpen, setEditDialogOpen] = useState<boolean>(false);
-  const [currentPage, setCurrentPage] = useState<number>(1);
-=======
   const [activeFilters, setActiveFilters] = useState<{
     status?: 'Active' | 'Inactive' | 'Pending' | '';
   }>({ status: '' });
   const [editDialogOpen, setEditDialogOpen] = useState(false);
   const [currentPage, setCurrentPage] = useState(1);
   const itemsPerPage = 10;
->>>>>>> 7336708e
   const [successMessage, setSuccessMessage] = useState<string>('');
   const [viewMode, setViewMode] = useState<'table' | 'dragdrop' | 'visualize'>(
     (location.state as LocationState)?.activateView === 'dragdrop' ? 'dragdrop' : 'table'
