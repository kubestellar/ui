--- conflicted
+++ resolved
@@ -7,10 +7,7 @@
 import { Plus } from "lucide-react";
 import { Grid, Card, CardContent, Typography } from "@mui/material";
 import { useNavigate } from "react-router-dom";
-<<<<<<< HEAD
 import { ThemeContext } from "../context/ThemeContext"; // Import ThemeContext
-=======
->>>>>>> 8db07485
 
 export interface Workload {
   name: string;
@@ -31,20 +28,10 @@
   const [error, setError] = useState<string | null>(null);
   const [showCreateOptions, setShowCreateOptions] = useState(false);
   const [activeOption, setActiveOption] = useState<string | null>("option1");
-<<<<<<< HEAD
-=======
-  const [hasUnsavedChanges, setHasUnsavedChanges] = useState(false);
-  const [showUnsavedModal, setShowUnsavedModal] = useState(false);
-  const [pendingCancel, setPendingCancel] = useState<(() => void) | null>(null);
->>>>>>> 8db07485
   const navigate = useNavigate();
 
   console.log(loading);
   console.log(error);
-<<<<<<< HEAD
-=======
-  
->>>>>>> 8db07485
 
   const fetchWDSData = useCallback(async () => {
     setLoading(true);
@@ -63,6 +50,7 @@
       setLoading(false);
     }
   }, []);
+
 
   useEffect(() => {
     fetchWDSData();
@@ -85,27 +73,14 @@
     }
   };
 
-  const handleDeploymentClick = (workload: Workload | null) => {
-    if (workload) {
-      navigate(`/deploymentdetails/${workload.namespace}/${workload.name}`);
-    }
-  };
-  
-
   return (
-<<<<<<< HEAD
     <div className={`w-full max-w-7xl mx-auto p-4`}>
       <h1 className={`text-2xl font-bold mb-6  ${theme === "dark" ? "text-white" : "text-black"}`}>WDS Workloads ({workloads.length})</h1>
-=======
-    <div className="w-full max-w-7xl mx-auto p-4 text-white">
-      <h1 className="text-2xl text-black font-bold mb-6">WDS Workloads ({workloads.length})</h1>
->>>>>>> 8db07485
 
       <Box sx={{ display: "flex", gap: 1 }}>
         <Button
           variant="outlined"
           startIcon={<Plus size={20} />}
-<<<<<<< HEAD
           onClick={() => {
             setShowCreateOptions(true);
             setActiveOption("option1");
@@ -117,9 +92,6 @@
               borderColor: theme === "dark" ? "white" : "blue", // Keep white border on hover in dark mode
             },
           }}
-=======
-          onClick={() => { setShowCreateOptions(true); setActiveOption("option1"); }}
->>>>>>> 8db07485
         >
           Create Workload
         </Button>
@@ -133,7 +105,6 @@
         />
       )}
 
-<<<<<<< HEAD
       <Box sx={{ mt: 6, mb: 6, backgroundColor: theme === "dark" ? "#2d3748" : "#fff" }}>
         {Object.keys(workloadCounts).length > 0 && (
           <Card sx={{ p: 4, boxShadow: 3, backgroundColor: theme === "dark" ? "#1F2937" : "#fff" }}>
@@ -147,42 +118,6 @@
                 Workload Status
               </Typography>
 
-=======
-      {showUnsavedModal && (
-        <div className="fixed inset-0 flex items-center justify-center bg-black bg-opacity-50">
-          <div className="bg-gray-800 p-6 rounded-lg shadow-lg w-7xl">
-            <h2 className="text-xl font-bold mb-6">Unsaved changes</h2>
-            <p className="mb-4">The form has not been submitted yet, do you really want to leave?</p>
-            <div className="flex justify space-x-4">
-              <button
-                className="px-4 py-2 hover:bg-gray-600 bg-gray-800 rounded text-white"
-                onClick={() => setShowUnsavedModal(false)}
-              >
-                No
-              </button>
-              <button
-                className="px-4 py-2 hover:bg-gray-700 rounded text-blue-500 bg-gray-800"
-                onClick={() => {
-                  if (pendingCancel) pendingCancel();
-                  setHasUnsavedChanges(false);
-                  setShowUnsavedModal(false);
-                }}
-              >
-                Yes
-              </button>
-            </div>
-          </div>
-        </div>
-      )}
-
-      <Box sx={{ mt: 6, mb: 6 }}>
-        {Object.keys(workloadCounts).length > 0 && (
-          <Card sx={{ p: 4, boxShadow: 3 }}>
-            <CardContent>
-              <Typography variant="h5" fontWeight="bold" color="text.primary" mb={2}>
-                Workload Status
-              </Typography>
->>>>>>> 8db07485
               <Grid container spacing={65} justifyContent="center">
                 {Object.entries(workloadCounts).map(([kind, count], index) => (
                   <Grid item key={index}>
