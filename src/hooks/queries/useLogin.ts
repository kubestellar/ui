--- conflicted
+++ resolved
@@ -5,11 +5,8 @@
 import axios from 'axios';
 import { LoginUser } from '../../api/auth';
 import { AUTH_QUERY_KEY } from '../../api/auth/constant';
-<<<<<<< HEAD
 import { useTranslation } from 'react-i18next';
-=======
 import { encryptData, secureSet, secureRemove } from '../../utils/secureStorage';
->>>>>>> aba0c6ad
 
 interface LoginCredentials {
   username: string;
