--- conflicted
+++ resolved
@@ -21,12 +21,8 @@
 - [Docker Image Versioning and Pulling](#docker-image-versioning-and-pulling)
 - [Installing GolangCI-Lint](#installing-golangci-lint)
 - [Linting & Fixing Code](#linting--fixing-code)
-<<<<<<< HEAD
 - [Imp Note](#important-note)
-- [Conclusion](#conclusion)
-=======
 - [Contribution Commands Guide](#contribution-commands-guide)
->>>>>>> 983c8b8e
 
 ---
 
@@ -486,7 +482,6 @@
 
 ---
 
-<<<<<<< HEAD
 ## Important Note
 
 ### 1. Localize All Frontend Strings
@@ -515,10 +510,10 @@
 - Test thoroughly to ensure it doesn’t break existing functionality.
 - Refactor and adapt it as per the codebase standards.
 
-## Issue Assignment Guide
-=======
+---
+
 ##  Contribution Commands Guide
->>>>>>> 983c8b8e
+
 
 This guide helps contributors manage issue assignments and request helpful labels via GitHub comments. These commands are supported through GitHub Actions or bots configured in the repository.
 
