--- conflicted
+++ resolved
@@ -11,10 +11,7 @@
 backend:
   image: ghcr.io/kubestellar/ui/backend:latest
   port: 4000
-<<<<<<< HEAD
-  env:
-    - name: REDIS_PORT
-      value: "{{ .Values.redis.port }}"
+  imagePullPolicy: IfNotPresent
 
 redis:
   enabled: true
@@ -23,24 +20,6 @@
   # auth:
   #   enabled: true
   #   password: mypassword
-=======
-  imagePullPolicy: IfNotPresent
-
-redis:
-  image:  ghcr.io/kubestellar/ui/redis:latest
-  port: 6379
-  replicas: 1
-  resources:
-    requests:
-      cpu: 100m
-      memory: 128Mi
-    limits:
-      cpu: 200m
-      memory: 256Mi
-  persistence:
-    enabled: false
-    size: 1Gi
-    storageClass: standard
 
 postgresql:
   enabled: true
@@ -92,7 +71,6 @@
         - path: /
           pathType: Prefix
   tls: []
->>>>>>> d419cbd9
 
 kubeConfig: ""
 
