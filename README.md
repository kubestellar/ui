--- conflicted
+++ resolved
@@ -142,7 +142,6 @@
 	<tbody>
 		<tr>
             <td align="center">
-<<<<<<< HEAD
                 <a href="https://github.com/yashpandey06">
                     <img src="https://avatars.githubusercontent.com/u/97700473?v=4" width="100;" alt="yashpandey06"/>
                     <br />
@@ -150,12 +149,8 @@
                 </a>
             </td>
             <td align="center">
-                <a href="https://github.com/clubanderson">
-                    <img src="https://avatars.githubusercontent.com/u/407614?v=4" width="100;" alt="clubanderson"/>
-=======
                 <a href="https://github.com/manzil-infinity180">
                     <img src="https://avatars.githubusercontent.com/u/119070053?v=4" width="100;" alt="manzil-infinity180"/>
->>>>>>> 45a5f0a3
                     <br />
                     <sub><b>Rahul Vishwakarma</b></sub>
                 </a>
