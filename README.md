--- conflicted
+++ resolved
@@ -178,8 +178,6 @@
   ```bash
   docker compose up --build
   ```
-
-<<<<<<< HEAD
 This will:
 
 - Stop the running containers.
@@ -232,12 +230,7 @@
 make lint
 ```
 
-
-
-## Docker Image Versioning and Pulling
-=======
 ### Docker Image Versioning and Pulling
->>>>>>> d6586d45
 
 If you'd like to work with the Docker images for the **KubestellarUI** project, here's how you can use the `latest` and versioned tags:
 
