--- conflicted
+++ resolved
@@ -119,15 +119,11 @@
     "tsx": "^4.20.3",
     "typescript": "^5.7.3",
     "typescript-eslint": "^8.7.0",
-<<<<<<< HEAD
     "vite": "^6.3.6"
-=======
-    "vite": "^6.3.5"
   },
   "msw": {
     "workerDirectory": [
       "public"
     ]
->>>>>>> b575b64e
   }
 }