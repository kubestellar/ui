--- conflicted
+++ resolved
@@ -105,15 +105,9 @@
   };
 
   const handleInstallPlugin = async () => {
-<<<<<<< HEAD
     const source = installMethod === 'local' ? selectedFile?.name : githubUrl;
     if (installMethod === 'github' && !githubUrl.trim()) {
-      alert('Please enter a URL');
-=======
-    const source = installMethod === 'local' ? localPath : githubUrl;
-    if (!source.trim()) {
       toast.error('Please enter a plugin path or URL');
->>>>>>> 27350861
       return;
     }
 
@@ -137,11 +131,6 @@
           `Plugin installed successfully: ${result.message || 'Installation complete'}`
         );
       } else {
-<<<<<<< HEAD
-        console.log('Installation result:', result);
-        toast.error(
-          `Installation completed but with warnings: ${result.message || 'Check console for details'}`
-=======
         toast.error(
           `Installation completed but with warnings: ${result.message || 'Check console for details'}`,
           {
@@ -152,7 +141,6 @@
             },
             duration: 3000,
           }
->>>>>>> 27350861
         );
       }
     } catch (error) {
