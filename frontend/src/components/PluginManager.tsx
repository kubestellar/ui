--- conflicted
+++ resolved
@@ -42,11 +42,7 @@
   const isDark = theme === 'dark';
   const themeStyles = getThemeStyles(isDark);
 
-<<<<<<< HEAD
-  const { plugins, loadedPlugins, loadPlugin, unloadPlugin, loadAvailablePlugins } = usePlugins();
-=======
-  const { loadedPlugins, loadPlugin, unloadPlugin } = usePlugins();
->>>>>>> 18aab7fa
+  const { loadedPlugins, loadPlugin, unloadPlugin, loadAvailablePlugins } = usePlugins();
   const [pluginAPI] = useState(() => new PluginAPI());
 
   const [availablePlugins, setAvailablePlugins] = useState<Plugin[]>([]);
