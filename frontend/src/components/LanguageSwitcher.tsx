--- conflicted
+++ resolved
@@ -131,13 +131,8 @@
           </AnimatePresence>
         </motion.button>
       )}
-<<<<<<< HEAD
 
       {/* Dropdown list */}
-=======
-      {/* Dropdown */}
-
->>>>>>> 18aab7fa
       <AnimatePresence>
         {isOpen && (
           <motion.div
