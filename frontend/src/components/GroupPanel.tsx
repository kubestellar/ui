--- conflicted
+++ resolved
@@ -9,12 +9,7 @@
   TableRow,
   IconButton,
 } from '@mui/material';
-<<<<<<< HEAD
-import { ResourceItem } from './TreeViewComponent'; // Adjust the import path
-=======
-import { FiX } from 'react-icons/fi';
-import { ResourceItem } from './TreeView/types';
->>>>>>> abb67381
+import { ResourceItem } from './TreeViewComponent';
 import useTheme from '../stores/themeStore';
 import { useTranslation } from 'react-i18next';
 
