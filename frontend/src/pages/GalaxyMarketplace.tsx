--- conflicted
+++ resolved
@@ -423,11 +423,9 @@
             }}
           >
             <HiCog6Tooth className="h-4 w-4" />
-<<<<<<< HEAD
+
             <span>Admin Panel</span>
-=======
             <span className="text-sm font-semibold">{t('marketplace.adminPanel')}</span>
->>>>>>> 42396d22
           </motion.button>
         </div>
 
@@ -850,13 +848,9 @@
                   >
                     <HiOutlineArrowPath className="h-4 w-4" />
                     {t('marketplace.loadMore', 'Load More Plugins')}
-<<<<<<< HEAD
+
                     <span className="text-xs opacity-70">
                       ({filteredPlugins.length - 12} remaining)
-=======
-                    <span className="text-sm opacity-70">
-                      ({filteredPlugins.length - 12} {t('marketplace.common.remaining')})
->>>>>>> 42396d22
                     </span>
                   </motion.button>
                 </motion.div>
