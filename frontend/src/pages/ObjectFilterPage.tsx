--- conflicted
+++ resolved
@@ -1496,11 +1496,7 @@
                       </TableRow>
                     </TableHead>
                     <TableBody>
-<<<<<<< HEAD
                       {filteredResources.map(resource => {
-=======
-                      {derivedResources.map(resource => {
->>>>>>> 99dbb468
                         const resourceStatus =
                           typeof resource.status === 'string'
                             ? resource.status === 'Running' || resource.status === 'Active'
