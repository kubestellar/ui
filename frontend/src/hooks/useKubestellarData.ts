import { useState, useEffect, useCallback } from 'react';
import { api } from '../lib/api';
import { BindingPolicyInfo, ManagedCluster, Workload } from '../types/bindingPolicy';
import { useTranslation } from 'react-i18next';
import { useWDSQueries } from './queries/useWDSQueries';
<<<<<<< HEAD
import { useClusterQueries } from './queries/useClusterQueries';
=======
>>>>>>> db3e334c

interface UseKubestellarDataProps {
  // Optional callback to run after data refresh
  onDataLoaded?: () => void;
  skipFetch?: boolean;
}

<<<<<<< HEAD
=======
// Define interfaces for API response types
interface ClusterApiData {
  name: string;
  labels?: Record<string, string>;
  status?: string;
  context?: string;
  creationTime: string;
  location?: string;
  provider?: string;
  version?: string;
  capacity?: Record<string, unknown>;
}

>>>>>>> db3e334c
interface BindingPolicyApiData {
  name: string;
  status?: string;
  workload?: string;
  clusterList?: string[];
  workloadList?: string[];
  creationTime?: string;
  bindingMode?: string;
  namespace?: string;
}

export function useKubestellarData({
  onDataLoaded,
  skipFetch = false,
}: UseKubestellarDataProps = {}) {
  const { t } = useTranslation();
  const { useWorkloads } = useWDSQueries();
<<<<<<< HEAD
  const { useClusters } = useClusterQueries();
=======
>>>>>>> db3e334c
  const [clusters, setClusters] = useState<ManagedCluster[]>([]);
  const [workloads, setWorkloads] = useState<Workload[]>([]);
  const [policies, setPolicies] = useState<BindingPolicyInfo[]>([]);
  const [loading, setLoading] = useState({
    clusters: !skipFetch,
    workloads: !skipFetch,
    policies: !skipFetch,
  });
  const [error, setError] = useState<{
    clusters?: string;
    workloads?: string;
    policies?: string;
  }>({});

  const {
    data: clustersQueryData,
    isLoading: isLoadingClusters,
    isFetching: isFetchingClusters,
    error: clustersQueryError,
    refetch: refetchClusters,
  } = useClusters(1, {
    enabled: !skipFetch,
  });

  useEffect(() => {
    if (skipFetch) {
      setLoading(prev => ({ ...prev, clusters: false }));
      return;
    }

    setLoading(prev => ({
      ...prev,
      clusters: isLoadingClusters || isFetchingClusters,
    }));
  }, [skipFetch, isLoadingClusters, isFetchingClusters]);

  useEffect(() => {
    if (skipFetch) {
      setClusters([]);
      setError(prev => ({ ...prev, clusters: undefined }));
      return;
    }

    if (clustersQueryError) {
      console.error(t('kubestellarData.logging.errorFetchingClusters'), clustersQueryError);
      setError(prev => ({ ...prev, clusters: t('kubestellarData.errors.failedFetchClusters') }));
      setClusters([]);
      return;
    }

    if (clustersQueryData) {
      const clusterData: ManagedCluster[] = clustersQueryData.clusters.map(cluster => ({
        name: cluster.name,
        labels: cluster.labels || {},
        status: cluster.status || t('kubestellarData.defaults.ready'),
        context: cluster.context,
        creationTime: cluster.creationTime,
        location: t('kubestellarData.defaults.unknown'),
        provider: t('kubestellarData.defaults.unknown'),
        version: cluster.rawStatus?.version?.kubernetes || t('kubestellarData.defaults.unknown'),
        capacity: cluster.rawStatus?.capacity || {},
      }));

      console.log(t('kubestellarData.logging.processedClusters'), clusterData);
      setClusters(clusterData);
      setError(prev => ({ ...prev, clusters: undefined }));
    }
  }, [skipFetch, clustersQueryData, clustersQueryError, t]);

  const {
    data: workloadsQueryData,
    isLoading: isLoadingWorkloads,
    isFetching: isFetchingWorkloads,
    error: workloadsQueryError,
    refetch: refetchWorkloads,
  } = useWorkloads({
    enabled: !skipFetch,
  });
<<<<<<< HEAD

  useEffect(() => {
    if (skipFetch) {
      setLoading(prev => ({ ...prev, workloads: false }));
      return;
    }

    setLoading(prev => ({
      ...prev,
      workloads: isLoadingWorkloads || isFetchingWorkloads,
    }));
  }, [skipFetch, isLoadingWorkloads, isFetchingWorkloads]);

  useEffect(() => {
    if (skipFetch) {
      setWorkloads([]);
      setError(prev => ({ ...prev, workloads: undefined }));
      return;
    }

    if (workloadsQueryError) {
      console.error(t('kubestellarData.logging.errorFetchingWorkloads'), workloadsQueryError);
      setError(prev => ({ ...prev, workloads: t('kubestellarData.errors.failedFetchWorkloads') }));
      setWorkloads([]);
      return;
    }

=======

  useEffect(() => {
    if (skipFetch) {
      setLoading(prev => ({ ...prev, workloads: false }));
      return;
    }

    setLoading(prev => ({
      ...prev,
      workloads: isLoadingWorkloads || isFetchingWorkloads,
    }));
  }, [skipFetch, isLoadingWorkloads, isFetchingWorkloads]);

  useEffect(() => {
    if (skipFetch) {
      setWorkloads([]);
      setError(prev => ({ ...prev, workloads: undefined }));
      return;
    }

    if (workloadsQueryError) {
      console.error(t('kubestellarData.logging.errorFetchingWorkloads'), workloadsQueryError);
      setError(prev => ({ ...prev, workloads: t('kubestellarData.errors.failedFetchWorkloads') }));
      setWorkloads([]);
      return;
    }

>>>>>>> db3e334c
    if (workloadsQueryData) {
      const workloadData: Workload[] = workloadsQueryData.map(workload => ({
        name: workload.name,
        kind: workload.kind || t('kubestellarData.defaults.deployment'),
        namespace: workload.namespace || t('kubestellarData.defaults.defaultNamespace'),
        creationTime: workload.creationTime,
        labels: workload.labels || {},
        status: workload.status || t('kubestellarData.defaults.active'),
        replicas: workload.replicas,
      }));

      console.log(t('kubestellarData.logging.processedWorkloads'), workloadData);
      setWorkloads(workloadData);
      setError(prev => ({ ...prev, workloads: undefined }));
    }
  }, [skipFetch, workloadsQueryData, workloadsQueryError, t]);

  // Fetch binding policies
  const fetchPolicies = useCallback(async () => {
    if (skipFetch) return;
    try {
      setLoading(prev => ({ ...prev, policies: true }));
      const response = await api.get('/api/bp');

      if (response.data.error) {
        throw new Error(response.data.error);
      }

      // If there are no binding policies, set empty array
      if (!response.data.bindingPolicies || response.data.bindingPolicies.length === 0) {
        setPolicies([]);
        return;
      }

      const policyData = response.data.bindingPolicies.map((policy: BindingPolicyApiData) => ({
        name: policy.name,
        status: policy.status || t('kubestellarData.defaults.active'),
        workload: policy.workload,
        clusters: policy.clusterList?.length || 0,
        clusterList: policy.clusterList || [],
        workloadList: policy.workloadList || [],
        creationDate: policy.creationTime || new Date().toLocaleString(),
        bindingMode: policy.bindingMode || t('kubestellarData.defaults.alwaysMatch'),
        namespace: policy.namespace || t('kubestellarData.defaults.defaultNamespace'),
      }));

      setPolicies(policyData);
      setError(prev => ({ ...prev, policies: undefined }));
    } catch (err) {
      console.error(t('kubestellarData.logging.errorFetchingPolicies'), err);
      setError(prev => ({ ...prev, policies: t('kubestellarData.errors.failedFetchPolicies') }));
      setPolicies([]);
    } finally {
      setLoading(prev => ({ ...prev, policies: false }));
    }
  }, [skipFetch, t]);

  // Function to refresh all data
  const refreshAllData = useCallback(() => {
<<<<<<< HEAD
    if (!skipFetch) {
      void refetchClusters();
=======
    fetchClusters();
    if (!skipFetch) {
>>>>>>> db3e334c
      void refetchWorkloads();
    }
    fetchPolicies();

    if (onDataLoaded) {
      onDataLoaded();
    }
<<<<<<< HEAD
  }, [fetchPolicies, onDataLoaded, refetchClusters, refetchWorkloads, skipFetch]);
=======
  }, [fetchClusters, fetchPolicies, onDataLoaded, refetchWorkloads, skipFetch]);
>>>>>>> db3e334c

  // Fetch all data on initial load
  useEffect(() => {
    if (!skipFetch) {
      refreshAllData();
    }
  }, [refreshAllData, skipFetch]);

  // Function to assign policy to target
  const assignPolicyToTarget = useCallback(
    async (policyName: string, targetType: 'cluster' | 'workload', targetName: string) => {
      try {
        console.log(
          t('kubestellarData.logging.assigningPolicy', {
            policyName,
            targetType,
            targetName,
          })
        );
        // This would normally call your API
        // For now, just log and return success
        return {
          success: true,
          message: t('kubestellarData.success.successfullyAssigned', {
            policyName,
            targetType,
            targetName,
          }),
        };
      } catch (err) {
        console.error(t('kubestellarData.errors.errorAssigningPolicy'), err);
        return {
          success: false,
          message: t('kubestellarData.errors.failedToAssign', {
            policyName,
            targetType,
            targetName,
          }),
        };
      }
    },
    [t]
  );

  return {
    data: {
      clusters,
      workloads,
      policies,
    },
    loading,
    error,
    refreshData: refreshAllData,

    actions: {
      assignPolicyToTarget,
    },
  };
}<|MERGE_RESOLUTION|>--- conflicted
+++ resolved
@@ -3,33 +3,13 @@
 import { BindingPolicyInfo, ManagedCluster, Workload } from '../types/bindingPolicy';
 import { useTranslation } from 'react-i18next';
 import { useWDSQueries } from './queries/useWDSQueries';
-<<<<<<< HEAD
 import { useClusterQueries } from './queries/useClusterQueries';
-=======
->>>>>>> db3e334c
 
 interface UseKubestellarDataProps {
-  // Optional callback to run after data refresh
   onDataLoaded?: () => void;
   skipFetch?: boolean;
 }
 
-<<<<<<< HEAD
-=======
-// Define interfaces for API response types
-interface ClusterApiData {
-  name: string;
-  labels?: Record<string, string>;
-  status?: string;
-  context?: string;
-  creationTime: string;
-  location?: string;
-  provider?: string;
-  version?: string;
-  capacity?: Record<string, unknown>;
-}
-
->>>>>>> db3e334c
 interface BindingPolicyApiData {
   name: string;
   status?: string;
@@ -47,10 +27,7 @@
 }: UseKubestellarDataProps = {}) {
   const { t } = useTranslation();
   const { useWorkloads } = useWDSQueries();
-<<<<<<< HEAD
   const { useClusters } = useClusterQueries();
-=======
->>>>>>> db3e334c
   const [clusters, setClusters] = useState<ManagedCluster[]>([]);
   const [workloads, setWorkloads] = useState<Workload[]>([]);
   const [policies, setPolicies] = useState<BindingPolicyInfo[]>([]);
@@ -129,7 +106,6 @@
   } = useWorkloads({
     enabled: !skipFetch,
   });
-<<<<<<< HEAD
 
   useEffect(() => {
     if (skipFetch) {
@@ -157,35 +133,6 @@
       return;
     }
 
-=======
-
-  useEffect(() => {
-    if (skipFetch) {
-      setLoading(prev => ({ ...prev, workloads: false }));
-      return;
-    }
-
-    setLoading(prev => ({
-      ...prev,
-      workloads: isLoadingWorkloads || isFetchingWorkloads,
-    }));
-  }, [skipFetch, isLoadingWorkloads, isFetchingWorkloads]);
-
-  useEffect(() => {
-    if (skipFetch) {
-      setWorkloads([]);
-      setError(prev => ({ ...prev, workloads: undefined }));
-      return;
-    }
-
-    if (workloadsQueryError) {
-      console.error(t('kubestellarData.logging.errorFetchingWorkloads'), workloadsQueryError);
-      setError(prev => ({ ...prev, workloads: t('kubestellarData.errors.failedFetchWorkloads') }));
-      setWorkloads([]);
-      return;
-    }
-
->>>>>>> db3e334c
     if (workloadsQueryData) {
       const workloadData: Workload[] = workloadsQueryData.map(workload => ({
         name: workload.name,
@@ -203,7 +150,6 @@
     }
   }, [skipFetch, workloadsQueryData, workloadsQueryError, t]);
 
-  // Fetch binding policies
   const fetchPolicies = useCallback(async () => {
     if (skipFetch) return;
     try {
@@ -214,7 +160,6 @@
         throw new Error(response.data.error);
       }
 
-      // If there are no binding policies, set empty array
       if (!response.data.bindingPolicies || response.data.bindingPolicies.length === 0) {
         setPolicies([]);
         return;
@@ -243,15 +188,9 @@
     }
   }, [skipFetch, t]);
 
-  // Function to refresh all data
   const refreshAllData = useCallback(() => {
-<<<<<<< HEAD
     if (!skipFetch) {
       void refetchClusters();
-=======
-    fetchClusters();
-    if (!skipFetch) {
->>>>>>> db3e334c
       void refetchWorkloads();
     }
     fetchPolicies();
@@ -259,20 +198,14 @@
     if (onDataLoaded) {
       onDataLoaded();
     }
-<<<<<<< HEAD
   }, [fetchPolicies, onDataLoaded, refetchClusters, refetchWorkloads, skipFetch]);
-=======
-  }, [fetchClusters, fetchPolicies, onDataLoaded, refetchWorkloads, skipFetch]);
->>>>>>> db3e334c
-
-  // Fetch all data on initial load
+
   useEffect(() => {
     if (!skipFetch) {
       refreshAllData();
     }
   }, [refreshAllData, skipFetch]);
 
-  // Function to assign policy to target
   const assignPolicyToTarget = useCallback(
     async (policyName: string, targetType: 'cluster' | 'workload', targetName: string) => {
       try {
@@ -283,8 +216,6 @@
             targetName,
           })
         );
-        // This would normally call your API
-        // For now, just log and return success
         return {
           success: true,
           message: t('kubestellarData.success.successfullyAssigned', {
@@ -317,7 +248,6 @@
     loading,
     error,
     refreshData: refreshAllData,
-
     actions: {
       assignPolicyToTarget,
     },
