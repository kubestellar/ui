--- conflicted
+++ resolved
@@ -138,7 +138,6 @@
 	}
 
 	logs := []string{
-<<<<<<< HEAD
 		fmt.Sprintf("[%v] INFO: Deployment workload %v initiated ", baseTime, deployment.Name),
 		fmt.Sprintf("[%v] INFO: Workload created with replicas: %v, image: %v ", baseTime, deployment.Spec.Replicas, deployment.Spec.Template.Spec.Containers[0].Image),
 		fmt.Sprintf("[%v] INFO: Namespace %v successfully updated  ", baseTime, deployment.Namespace),
@@ -158,24 +157,6 @@
 		)
 	} else {
 		logs = append(logs, fmt.Sprintf("[%v] INFO: No conditions available", baseTime))
-=======
-		fmt.Sprintf("[%s] INFO: Deployment workload %s initiated", baseTime, deployment.Name),
-		fmt.Sprintf("[%s] INFO: Workload created with replicas: %d, image: %s", baseTime, replicas, deployment.Spec.Template.Spec.Containers[0].Image),
-		fmt.Sprintf("[%s] INFO: Namespace %s successfully updated", baseTime, deployment.Namespace),
-		fmt.Sprintf("[%s] INFO: Available Replicas: %d", baseTime, deployment.Status.AvailableReplicas),
-	}
-
-	if len(deployment.Status.Conditions) > 0 {
-		cond := deployment.Status.Conditions[0]
-		logs = append(logs,
-			fmt.Sprintf("[%s] INFO: Condition: %s", baseTime, cond.Type),
-			fmt.Sprintf("[%s] INFO: LastUpdateTime: %s", baseTime, cond.LastUpdateTime.Time),
-			fmt.Sprintf("[%s] INFO: LastTransitionTime: %s", baseTime, cond.LastTransitionTime.Time),
-			fmt.Sprintf("[%s] INFO: Message: %s", baseTime, cond.Message),
-		)
-	} else {
-		logs = append(logs, fmt.Sprintf("[%s] WARNING: No conditions found for deployment", baseTime))
->>>>>>> eec2b759
 	}
 
 	return logs
