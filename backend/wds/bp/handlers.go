package bp

import (
	"context"
	"fmt"
	"io"
	"net/http"
	"os"
	"path/filepath"
	"strings"

	"github.com/gin-gonic/gin"
	"github.com/kubestellar/kubestellar/api/control/v1alpha1"
	bpv1alpha1 "github.com/kubestellar/kubestellar/pkg/generated/clientset/versioned/typed/control/v1alpha1"
	"gopkg.in/yaml.v2"
	v1 "k8s.io/apimachinery/pkg/apis/meta/v1"
	"k8s.io/client-go/tools/clientcmd"
	"k8s.io/client-go/util/homedir"
)

// create BP
func CreateBp(ctx *gin.Context) {
	bpFile, err := ctx.FormFile("bpYaml")
	if err != nil {
		fmt.Printf("Debug - FormFile error: %v\n", err)
		ctx.JSON(http.StatusBadRequest, gin.H{"error": fmt.Errorf("failed to get bp yaml: %s", err.Error())})
		return
	}

	f, err := bpFile.Open()
	if err != nil {
		fmt.Printf("Debug - File open error: %v\n", err)
		ctx.JSON(http.StatusInternalServerError, gin.H{"error": fmt.Errorf("failed to open to read bp yaml: %s", err.Error())})
		return
	}
	defer f.Close()

	bpYamlBytes, err := io.ReadAll(f)
	if err != nil {
		fmt.Printf("Debug - Read error: %v\n", err)
		ctx.JSON(http.StatusInternalServerError, gin.H{"error": fmt.Errorf("failed to read bp yaml: %s", err.Error())})
		return
	}

	var bps v1alpha1.BindingPolicy
	err = yaml.Unmarshal(bpYamlBytes, &bps)
	if err != nil {
		fmt.Printf("Debug - YAML unmarshal error: %v\n", err)
		ctx.JSON(http.StatusInternalServerError, gin.H{"error": fmt.Errorf("failed to parse bp yaml: %s", err.Error())})
		return
	}

	// Create new metadata if it's nil
	if bps.ObjectMeta.Name == "" {
		bps.ObjectMeta.Name = "test-binding-policy"
	}

	c, err := getClientForBp()
	if err != nil {
		fmt.Printf("Debug - Client creation error: %v\n", err)
		ctx.JSON(http.StatusInternalServerError, gin.H{"error": fmt.Errorf("failed to create client for BP: %s", err.Error())})
		return
	}

	// Create with explicit TypeMeta
	newBP := &v1alpha1.BindingPolicy{
		TypeMeta: v1.TypeMeta{
			APIVersion: "control.kubestellar.io/v1alpha1",
			Kind:       "BindingPolicy",
		},
		ObjectMeta: v1.ObjectMeta{
			Name:      bps.ObjectMeta.Name,
			Namespace: bps.ObjectMeta.Namespace,
		},
		Spec: bps.Spec,
	}

	_, err = c.BindingPolicies().Create(context.TODO(), newBP, v1.CreateOptions{})
	if err != nil {
		if strings.Contains(err.Error(), "already exists") {
			ctx.JSON(http.StatusConflict, gin.H{
				"error":  fmt.Sprintf("BindingPolicy '%s' already exists", newBP.Name),
				"status": "exists",
			})
			return
		}
		fmt.Printf("Debug - BP creation error: %v\n", err)
		ctx.JSON(http.StatusInternalServerError, gin.H{"error": fmt.Errorf("failed to create Binding policy: %s", err.Error())})
		return
	}
<<<<<<< HEAD
=======

>>>>>>> d6586d45
	ctx.JSON(http.StatusOK, gin.H{"message": "Created binding policy successfully"})
}

// delete BP by name
func DeleteBp(ctx *gin.Context) {
	name := ctx.Query("name")
	if name == "" {
		ctx.JSON(http.StatusBadRequest, gin.H{"error": "expected name for BP"})
		return
	}
	c, err := getClientForBp()
	if err != nil {
		ctx.JSON(http.StatusInternalServerError, gin.H{"error": err.Error()})
		return
	}
	err = c.BindingPolicies().Delete(context.TODO(), name, v1.DeleteOptions{})
	if err != nil {
		ctx.JSON(http.StatusInternalServerError, gin.H{"error": "Failed to delete binding policy"})
		return
	}
	ctx.JSON(http.StatusOK, gin.H{"message": fmt.Errorf("deleted bp %s", name)})
}

// delete all BPs
func DeleteAllBp(ctx *gin.Context) {
	c, err := getClientForBp()
	if err != nil {
		ctx.JSON(http.StatusInternalServerError, gin.H{"error": err.Error()})
	}
	err = c.BindingPolicies().DeleteCollection(context.TODO(), v1.DeleteOptions{}, v1.ListOptions{})
	if err != nil {
		ctx.JSON(http.StatusInternalServerError, gin.H{"error": err.Error()})
		return
	}
	ctx.JSON(http.StatusOK, gin.H{"message": "Deleted all BPs"})
}

func getClientForBp() (*bpv1alpha1.ControlV1alpha1Client, error) {
	kubeconfig := os.Getenv("KUBECONFIG")
	if kubeconfig == "" {
		kubeconfig = filepath.Join(homedir.HomeDir(), ".kube", "config")
	}
	fmt.Printf("Debug - Using kubeconfig path: %s\n", kubeconfig)

	config, err := clientcmd.LoadFromFile(kubeconfig)
	if err != nil {
		fmt.Printf("Debug - LoadFromFile error: %v\n", err)
		return nil, err
	}

	wds_ctx := os.Getenv("wds_context")
	if wds_ctx == "" {
		return nil, fmt.Errorf("env var wds_context not set")
	}
	fmt.Printf("Debug - Using context: %s\n", wds_ctx)

	overrides := &clientcmd.ConfigOverrides{
		CurrentContext: wds_ctx,
	}
	cconfig := clientcmd.NewDefaultClientConfig(*config, overrides)

	restcnfg, err := cconfig.ClientConfig()
	if err != nil {
		fmt.Printf("Debug - ClientConfig error: %v\n", err)
		return nil, err
	}

	c, err := bpv1alpha1.NewForConfig(restcnfg)
	if err != nil {
		fmt.Printf("Debug - NewForConfig error: %v\n", err)
		return nil, err
	}
<<<<<<< HEAD
=======

>>>>>>> d6586d45
	return c, nil
}<|MERGE_RESOLUTION|>--- conflicted
+++ resolved
@@ -88,10 +88,7 @@
 		ctx.JSON(http.StatusInternalServerError, gin.H{"error": fmt.Errorf("failed to create Binding policy: %s", err.Error())})
 		return
 	}
-<<<<<<< HEAD
-=======
 
->>>>>>> d6586d45
 	ctx.JSON(http.StatusOK, gin.H{"message": "Created binding policy successfully"})
 }
 
@@ -164,9 +161,6 @@
 		fmt.Printf("Debug - NewForConfig error: %v\n", err)
 		return nil, err
 	}
-<<<<<<< HEAD
-=======
 
->>>>>>> d6586d45
 	return c, nil
 }