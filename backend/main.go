package main

import (
	"bytes"
	"fmt"
	"io"
	"log"
	"net/http"
	"os"
	"strings"
	"time"

	"github.com/gin-gonic/gin"
	"github.com/katamyra/kubestellarUI/routes"
	"github.com/katamyra/kubestellarUI/wds/deployment"

	"github.com/katamyra/kubestellarUI/api"
	"github.com/katamyra/kubestellarUI/redis"
	"github.com/katamyra/kubestellarUI/wds/bp"
	"go.uber.org/zap"
)

func main() {

	initLogger()
	router := gin.Default()

	router.Use(ZapMiddleware())
	log.Println("Debug: KubestellarUI application started")

	// CORS Middleware
	router.Use(func(c *gin.Context) {
		c.Writer.Header().Set("Access-Control-Allow-Origin", "*")
		c.Writer.Header().Set("Access-Control-Allow-Methods", "GET, POST, PUT, DELETE, OPTIONS")
		c.Writer.Header().Set("Access-Control-Allow-Headers", "Content-Type, Authorization")

		if c.Request.Method == "OPTIONS" {
			c.AbortWithStatus(204)
			return
		}

		c.Next()
	})
	routes.SetupRoutes(router)
	// New Log Endpoint
	router.GET("/api/log", func(c *gin.Context) {
		// Fetch Kubernetes Information
		contexts, clusters, currentContext, _, itsData := routes.GetKubeInfo()

		// Fetch WDS Workloads
		workloads, err := deployment.GetWDSWorkloads()
		if err != nil {
			c.JSON(http.StatusInternalServerError, gin.H{"error": err.Error()})
			return
		}

		var logBuilder strings.Builder

		logBuilder.WriteString("==== KubestellarUI Log ====\n\n")

		logBuilder.WriteString(fmt.Sprintf("Current Context: %s\n\n", currentContext))

		logBuilder.WriteString("=== Clusters ===\n")
		for _, cluster := range clusters {
			logBuilder.WriteString(fmt.Sprintf("- %s\n", cluster))
		}

		logBuilder.WriteString("\n=== Contexts ===\n")
		for _, ctx := range contexts {
			logBuilder.WriteString(fmt.Sprintf("- %s (Cluster: %s)\n", ctx.Name, ctx.Cluster))
		}

		logBuilder.WriteString("\n=== ITS Data ===\n")
		for _, cluster := range itsData {
			logBuilder.WriteString(fmt.Sprintf("- Name: %s\n", cluster.Name))
			logBuilder.WriteString("  Labels:\n")
			for key, value := range cluster.Labels {
				logBuilder.WriteString(fmt.Sprintf("    %s=%s\n", key, value))
			}
			logBuilder.WriteString(fmt.Sprintf("  Creation Time: %s\n", cluster.CreationTime))
		}

		logBuilder.WriteString("\n=== WDS Workloads ===\n")
		for _, workload := range workloads {
			logBuilder.WriteString(fmt.Sprintf("- Name: %s\n", workload.Name))
			logBuilder.WriteString(fmt.Sprintf("  Kind: %s\n", workload.Kind))
			logBuilder.WriteString(fmt.Sprintf("  Namespace: %s\n", workload.Namespace))
			logBuilder.WriteString(fmt.Sprintf("  Creation Time: %s\n\n", workload.CreationTime))
		}

		// Set Headers for File Download
		c.Header("Content-Type", "text/plain")
		c.Header("Content-Disposition", "attachment; filename=kubestellarui.log")

		// Send the Log String
		c.String(http.StatusOK, logBuilder.String())
	})

	redis.InitRedis()

	router.POST("api/deploy", api.DeployHandler)
	router.POST("api/webhook", api.GitHubWebhookHandler)

	router.GET("/api/bp", bp.GetAllBp)
<<<<<<< HEAD
	router.GET("/api/bp/status", bp.GetBpStatus)
	router.DELETE("/api/bp/delete/:name", bp.DeleteBp)
	router.DELETE("/api/bp/delete", bp.DeleteAllBp)
=======
>>>>>>> d5379ba8

	if err := router.Run(":4000"); err != nil {
		log.Fatalf("Failed to start server: %v", err)
	}
}

var logger *zap.Logger

// Initialize Zap Logger
func initLogger() {
	config := zap.NewProductionConfig()
	config.Encoding = "json"                // Ensure JSON format
	config.OutputPaths = []string{"stdout"} // Console output (can also log to a file)
	log, _ := config.Build()
	logger = log
}

// Middleware to log additional request/response details in structured format
func ZapMiddleware() gin.HandlerFunc {
	return func(c *gin.Context) {
		start := time.Now()

		// Capture Request Body
		var requestBody string
		if c.Request.Body != nil {
			bodyBytes, _ := io.ReadAll(c.Request.Body)
			requestBody = string(bodyBytes)
			c.Request.Body = io.NopCloser(bytes.NewBuffer(bodyBytes))
		}

		// Process the request
		c.Next()

		// Capture Response Size
		responseSize := c.Writer.Size()

		// Capture Request Headers
		headers := c.Request.Header

		// Log in structured JSON format
		logger.Info("HTTP Request",
			zap.String("method", c.Request.Method),
			zap.String("path", c.Request.URL.Path),
			zap.Int("status", c.Writer.Status()),
			zap.Duration("latency", time.Since(start)),
			zap.String("ip", c.ClientIP()),
			zap.String("user-agent", c.Request.UserAgent()),
			zap.Any("query-params", c.Request.URL.Query()),
			zap.String("request-body", requestBody),
			zap.Any("headers", headers),
			zap.Int("response-size", responseSize),
		)

		// Log errors separately in structured format
		if len(c.Errors) > 0 {
			for _, err := range c.Errors {
				logger.Error("Request Error",
					zap.String("method", c.Request.Method),
					zap.String("path", c.Request.URL.Path),
					zap.Int("status", c.Writer.Status()),
					zap.String("error", err.Error()),
				)
			}
		}
	}
}

func homeDir() string {
	if h := os.Getenv("HOME"); h != "" {
		return h
	}
	return os.Getenv("USERPROFILE") // windows
}<|MERGE_RESOLUTION|>--- conflicted
+++ resolved
@@ -102,12 +102,11 @@
 	router.POST("api/webhook", api.GitHubWebhookHandler)
 
 	router.GET("/api/bp", bp.GetAllBp)
-<<<<<<< HEAD
 	router.GET("/api/bp/status", bp.GetBpStatus)
 	router.DELETE("/api/bp/delete/:name", bp.DeleteBp)
 	router.DELETE("/api/bp/delete", bp.DeleteAllBp)
-=======
->>>>>>> d5379ba8
+
+
 
 	if err := router.Run(":4000"); err != nil {
 		log.Fatalf("Failed to start server: %v", err)
