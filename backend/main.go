--- conflicted
+++ resolved
@@ -99,12 +99,6 @@
 	router.POST("api/deploy", api.DeployHandler)
 	router.POST("api/webhook", api.GitHubWebhookHandler)
 
-<<<<<<< HEAD
-	router.GET("/api/bp", bp.GetAllBp)
-	router.GET("/api/bp/status", bp.GetBpStatus)
-
-=======
->>>>>>> 691da565
 	if err := router.Run(":4000"); err != nil {
 		log.Fatalf("Failed to start server: %v", err)
 	}
