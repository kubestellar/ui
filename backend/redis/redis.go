package redis

import (
	"context"
	"encoding/json"
	"fmt"
	"time"

	"github.com/kubestellar/ui/log"
	"github.com/redis/go-redis/v9"
	"go.uber.org/zap"
)

var ctx = context.Background()
var rdb *redis.Client

const filePathKey = "filepath"

// SetNamespaceCache sets a namespace data cache in Redis
func SetNamespaceCache(key string, value string, expiration time.Duration) error {
	if err := rdb.Set(ctx, key, value, expiration).Err(); err != nil {
		return fmt.Errorf("failed to set cache: %v", err)
	}
	return nil
}

// GetNamespaceCache retrieves cached namespace data from Redis
func GetNamespaceCache(key string) (string, error) {
	val, err := rdb.Get(ctx, key).Result()
	if err == redis.Nil {
		return "", nil // Cache miss
	} else if err != nil {
		return "", fmt.Errorf("failed to get cache: %v", err)
	}
	return val, nil
}

// SetFilePath sets the file path in Redis
func SetFilePath(filepath string) error {
	if err := rdb.Set(ctx, filePathKey, filepath, 0).Err(); err != nil {
		return fmt.Errorf("failed to set filepath: %v", err)
	}
	return nil
}

// GetFilePath retrieves the file path from Redis
func GetFilePath() (string, error) {
	val, err := rdb.Get(ctx, filePathKey).Result()
	if err == redis.Nil {
		return "", nil // Key not found
	} else if err != nil {
		return "", fmt.Errorf("failed to get filepath: %v", err)
	}
	return val, nil
}

func SetRepoURL(repoURL string) error {
	if err := rdb.Set(ctx, "repoURL", repoURL, 0).Err(); err != nil {
		return fmt.Errorf("failed to set repoURL: %v", err)
	}
	return nil
}

func GetRepoURL() (string, error) {
	val, err := rdb.Get(ctx, "repoURL").Result()
	if err == redis.Nil {
		return "", nil // Key not found
	} else if err != nil {
		return "", fmt.Errorf("failed to get repoURL: %v", err)
	}
	return val, nil
}

func SetBranch(branch string) error {
	if err := rdb.Set(ctx,
		"branch", branch, 0).Err(); err != nil {
		return fmt.Errorf("failed to set branch: %v", err)
	}
	return nil
}

func GetBranch() (string, error) {
	val, err := rdb.Get(ctx, "branch").Result()
	if err == redis.Nil {
		return "", nil // Key not found
	} else if err != nil {
		return "", fmt.Errorf("failed to get branch: %v", err)
	}
	return val, nil
}

func SetGitToken(token string) error {
	if err := rdb.Set(ctx, "gitToken", token, 0).Err(); err != nil {
		return fmt.Errorf("failed to set gitToken: %v", err)
	}
	return nil
}

func GetGitToken() (string, error) {
	val, err := rdb.Get(ctx, "gitToken").Result()
	if err == redis.Nil {
		return "", nil // Key not found
	} else if err != nil {
		return "", fmt.Errorf("failed to get gitToken: %v", err)
	}
	return val, nil
}

// stores binding policy
func SetBpCmd(name string, bpJson string) error {
	err := rdb.HSet(ctx, "BPS", name, bpJson).Err()
	if err != nil {
		return err
	}
	return nil

}

// removes binding policy from the hash
func DeleteBpcmd(name string) error {
	err := rdb.HDel(ctx, "BPS", name).Err()
	if err != nil {
		return err
	}
	return nil
}

// returns all BPs in the hash
func GetallBpCmd() ([]string, error) {
	v, err := rdb.HGetAll(ctx, "BPS").Result()
	if err != nil {
		return nil, err
	}
	var bpsSlice []string
	for _, bp := range v {
		bpsSlice = append(bpsSlice, bp)
	}
	return bpsSlice, nil

}

// intializes redis client
func init() {
	rdb = redis.NewClient(&redis.Options{
		Addr: "localhost:6379",
	})
	log.LogInfo("initialized redis client")
	if err := rdb.Ping(ctx).Err(); err != nil {
		log.LogWarn("pls check if redis is runnnig", zap.String("err", err.Error()))
	}
}

// SetJSONValue sets a JSON value in Redis with an optional expiration
// key: Redis key to store the JSON under
// value: Any Go struct or map that can be marshalled to JSON
// expiration: Time until the key expires (0 for no expiration)
func SetJSONValue(key string, value interface{}, expiration time.Duration) error {
	// Marshal the value to JSON
	jsonData, err := json.Marshal(value)
	if err != nil {
		return fmt.Errorf("failed to marshal JSON: %v", err)
	}

	// Store the JSON string in Redis
	if err := rdb.Set(ctx, key, string(jsonData), expiration).Err(); err != nil {
		return fmt.Errorf("failed to set JSON value: %v", err)
	}

<<<<<<< HEAD
	log.LogInfo("stored JSON value", zap.String("key", key))
=======
>>>>>>> edb2ed0b
	return nil
}

// GetJSONValue retrieves a JSON value from Redis and unmarshals it into the provided destination
// key: Redis key to retrieve
// dest: Pointer to a struct or map where the unmarshaled JSON will be stored
// Returns true if the key was found, false if it was a cache miss
func GetJSONValue(key string, dest interface{}) (bool, error) {
	// Get the JSON string from Redis
	val, err := rdb.Get(ctx, key).Result()
	if err == redis.Nil {
		// Key doesn't exist (cache miss)
		return false, nil
	} else if err != nil {
		return false, fmt.Errorf("failed to get JSON value: %v", err)
	}

	// Unmarshal the JSON into the destination
	if err := json.Unmarshal([]byte(val), dest); err != nil {
		return true, fmt.Errorf("failed to unmarshal JSON: %v", err)
	}

<<<<<<< HEAD
	log.LogInfo("retrieved JSON value", zap.String("key", key))
=======
>>>>>>> edb2ed0b
	return true, nil
}

// SetJSONHash stores a JSON value in a Redis hash
// hashKey: The Redis hash key
// field: The field within the hash
// value: Any Go struct or map that can be marshalled to JSON
func SetJSONHash(hashKey string, field string, value interface{}) error {
	// Marshal the value to JSON
	jsonData, err := json.Marshal(value)
	if err != nil {
		return fmt.Errorf("failed to marshal JSON: %v", err)
	}

	// Store the JSON string in Redis hash
	if err := rdb.HSet(ctx, hashKey, field, string(jsonData)).Err(); err != nil {
		return fmt.Errorf("failed to set JSON hash value: %v", err)
	}

<<<<<<< HEAD
	log.LogInfo("stored JSON hash value",
		zap.String("hash", hashKey),
		zap.String("field", field))
=======
>>>>>>> edb2ed0b
	return nil
}

// GetJSONHash retrieves a JSON value from a Redis hash and unmarshals it
// hashKey: The Redis hash key
// field: The field within the hash
// dest: Pointer to a struct or map where the unmarshaled JSON will be stored
// Returns true if the field was found, false if it was not found
func GetJSONHash(hashKey string, field string, dest interface{}) (bool, error) {
	// Get the JSON string from Redis hash
	val, err := rdb.HGet(ctx, hashKey, field).Result()
	if err == redis.Nil {
		// Field doesn't exist
		return false, nil
	} else if err != nil {
		return false, fmt.Errorf("failed to get JSON hash value: %v", err)
	}

	// Unmarshal the JSON into the destination
	if err := json.Unmarshal([]byte(val), dest); err != nil {
		return true, fmt.Errorf("failed to unmarshal JSON from hash: %v", err)
	}

<<<<<<< HEAD
	log.LogInfo("retrieved JSON hash value",
		zap.String("hash", hashKey),
		zap.String("field", field))
=======
>>>>>>> edb2ed0b
	return true, nil
}

// GetAllJSONHash retrieves all JSON values from a Redis hash
// hashKey: The Redis hash key
// Returns a map of field names to unmarshaled JSON values
func GetAllJSONHash(hashKey string) (map[string]json.RawMessage, error) {
	// Get all fields and values from the hash
	values, err := rdb.HGetAll(ctx, hashKey).Result()
	if err != nil {
		return nil, fmt.Errorf("failed to get all JSON hash values: %v", err)
	}

	result := make(map[string]json.RawMessage)
	for field, jsonString := range values {
		result[field] = json.RawMessage(jsonString)
	}

<<<<<<< HEAD
	log.LogInfo("retrieved all JSON hash values", zap.String("hash", hashKey))
=======
>>>>>>> edb2ed0b
	return result, nil
}<|MERGE_RESOLUTION|>--- conflicted
+++ resolved
@@ -166,10 +166,6 @@
 		return fmt.Errorf("failed to set JSON value: %v", err)
 	}
 
-<<<<<<< HEAD
-	log.LogInfo("stored JSON value", zap.String("key", key))
-=======
->>>>>>> edb2ed0b
 	return nil
 }
 
@@ -192,10 +188,6 @@
 		return true, fmt.Errorf("failed to unmarshal JSON: %v", err)
 	}
 
-<<<<<<< HEAD
-	log.LogInfo("retrieved JSON value", zap.String("key", key))
-=======
->>>>>>> edb2ed0b
 	return true, nil
 }
 
@@ -215,12 +207,6 @@
 		return fmt.Errorf("failed to set JSON hash value: %v", err)
 	}
 
-<<<<<<< HEAD
-	log.LogInfo("stored JSON hash value",
-		zap.String("hash", hashKey),
-		zap.String("field", field))
-=======
->>>>>>> edb2ed0b
 	return nil
 }
 
@@ -244,12 +230,6 @@
 		return true, fmt.Errorf("failed to unmarshal JSON from hash: %v", err)
 	}
 
-<<<<<<< HEAD
-	log.LogInfo("retrieved JSON hash value",
-		zap.String("hash", hashKey),
-		zap.String("field", field))
-=======
->>>>>>> edb2ed0b
 	return true, nil
 }
 
@@ -268,9 +248,5 @@
 		result[field] = json.RawMessage(jsonString)
 	}
 
-<<<<<<< HEAD
-	log.LogInfo("retrieved all JSON hash values", zap.String("hash", hashKey))
-=======
->>>>>>> edb2ed0b
 	return result, nil
 }