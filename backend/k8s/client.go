--- conflicted
+++ resolved
@@ -2,9 +2,9 @@
 
 import (
 	"fmt"
+	"os"
+
 	"k8s.io/client-go/rest"
-	"os"
-	"path/filepath"
 
 	"k8s.io/client-go/dynamic"
 	"k8s.io/client-go/kubernetes"
@@ -111,29 +111,6 @@
 	return clientset, dynamicClient, nil
 }
 
-<<<<<<< HEAD
-func ClientForKubeFlexCluster() (*kubernetes.Clientset, error) {
-	path := ""
-	if path = os.Getenv("KUBECONFIG"); path != "" {
-		path = filepath.Join(homeDir(), ".kube", "config")
-	}
-	cfg, err := clientcmd.LoadFromFile(path)
-	if err != nil {
-		return nil, err
-	}
-	newCfg := clientcmd.NewDefaultClientConfig(*cfg, &clientcmd.ConfigOverrides{
-		CurrentContext: "kind-kubeflex",
-	})
-	rcfg, err := newCfg.ClientConfig()
-	if err != nil {
-		return nil, err
-	}
-	c, err := kubernetes.NewForConfig(rcfg)
-	if err != nil {
-		return nil, err
-	}
-	return c, nil
-=======
 func GetClientSetWithConfigContext(contextName string) (*kubernetes.Clientset, *rest.Config, error) {
 	kubeconfig := os.Getenv("KUBECONFIG")
 	if kubeconfig == "" {
@@ -173,5 +150,4 @@
 	}
 
 	return clientset, restConfig, nil
->>>>>>> 1021b170
 }